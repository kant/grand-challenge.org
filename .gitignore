--- conflicted
+++ resolved
@@ -66,12 +66,10 @@
 # # PDT-specific
 .buildpath
 
-<<<<<<< HEAD
 # ignore any specific conf files, execept the default one
 django/comic/settings/*.conf
 !django/comic/settings/00_default.conf
-=======
+
 # Ignore intellij stuff
 *.iml
 **/.idea
->>>>>>> 63df7c42
