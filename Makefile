USER_ID = $(shell id -u)

build:
	docker build \
<<<<<<< HEAD
		--target base \
		-t grandchallenge/web:$(TRAVIS_BUILD_NUMBER)-$(TRAVIS_BRANCH) \
		-t grandchallenge/web:latest \
		-f dockerfiles/web/Dockerfile \
		.
	docker build \
		--build-arg PIPENV_DEV_FLAG=--dev \
		-t grandchallenge/web-test:$(TRAVIS_BUILD_NUMBER)-$(TRAVIS_BRANCH) \
		-t grandchallenge/web-test:latest \
=======
		--target test \
		-t grandchallenge/web-test:$(TRAVIS_BUILD_NUMBER)-$(TRAVIS_BRANCH) \
		-t grandchallenge/web-test:latest \
		-f dockerfiles/web/Dockerfile \
		.
	docker build \
		--target dist \
		-t grandchallenge/web:$(TRAVIS_BUILD_NUMBER)-$(TRAVIS_BRANCH) \
		-t grandchallenge/web:latest \
>>>>>>> c87a2578
		-f dockerfiles/web/Dockerfile \
		.
	docker build \
		-t grandchallenge/http:$(TRAVIS_BUILD_NUMBER)-$(TRAVIS_BRANCH) \
		-t grandchallenge/http:latest \
		dockerfiles/http

push:
	docker push grandchallenge/http:$(TRAVIS_BUILD_NUMBER)-$(TRAVIS_BRANCH)
	docker push grandchallenge/web:$(TRAVIS_BUILD_NUMBER)-$(TRAVIS_BRANCH)

migrations:
	docker-compose run -u $(USER_ID) --rm web python manage.py makemigrations<|MERGE_RESOLUTION|>--- conflicted
+++ resolved
@@ -2,17 +2,6 @@
 
 build:
 	docker build \
-<<<<<<< HEAD
-		--target base \
-		-t grandchallenge/web:$(TRAVIS_BUILD_NUMBER)-$(TRAVIS_BRANCH) \
-		-t grandchallenge/web:latest \
-		-f dockerfiles/web/Dockerfile \
-		.
-	docker build \
-		--build-arg PIPENV_DEV_FLAG=--dev \
-		-t grandchallenge/web-test:$(TRAVIS_BUILD_NUMBER)-$(TRAVIS_BRANCH) \
-		-t grandchallenge/web-test:latest \
-=======
 		--target test \
 		-t grandchallenge/web-test:$(TRAVIS_BUILD_NUMBER)-$(TRAVIS_BRANCH) \
 		-t grandchallenge/web-test:latest \
@@ -22,7 +11,6 @@
 		--target dist \
 		-t grandchallenge/web:$(TRAVIS_BUILD_NUMBER)-$(TRAVIS_BRANCH) \
 		-t grandchallenge/web:latest \
->>>>>>> c87a2578
 		-f dockerfiles/web/Dockerfile \
 		.
 	docker build \
