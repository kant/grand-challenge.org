{
    "_meta": {
        "hash": {
<<<<<<< HEAD
            "sha256": "96214917e0099546abaa5619ffedd287af02e655deb54d91c6cf4e7a86c5ac87"
=======
            "sha256": "a73acda4c2676e1e8cbfaf7a8bc48e90df3a74f12e15e29599e9057f08ca7b77"
>>>>>>> b0cf584f
        },
        "pipfile-spec": 6,
        "requires": {},
        "sources": [
            {
                "name": "pypi",
                "url": "https://pypi.python.org/simple",
                "verify_ssl": true
            }
        ]
    },
    "default": {
        "amqp": {
            "hashes": [
                "sha256:16056c952e8029ce8db097edf0d7c2fe2ba9de15d30ba08aee2c5221273d8e23",
                "sha256:6816eed27521293ee03aa9ace300a07215b11fee4e845588a9b863a7ba30addb"
            ],
            "version": "==2.4.1"
        },
        "attrs": {
            "hashes": [
                "sha256:10cbf6e27dbce8c30807caf056c8eb50917e0eaafe86347671b57254006c3e69",
                "sha256:ca4be454458f9dec299268d472aaa5a11f67a4ff70093396e1ceae9c76cf4bbb"
            ],
            "version": "==18.2.0"
        },
        "beautifulsoup4": {
            "hashes": [
                "sha256:034740f6cb549b4e932ae1ab975581e6103ac8f942200a0e9759065984391858",
                "sha256:945065979fb8529dd2f37dbb58f00b661bdbcbebf954f93b32fdf5263ef35348",
                "sha256:ba6d5c59906a85ac23dadfe5c88deaf3e179ef565f4898671253e50a78680718"
            ],
            "index": "pypi",
            "version": "==4.7.1"
        },
        "billiard": {
            "hashes": [
                "sha256:42d9a227401ac4fba892918bba0a0c409def5435c4b483267ebfe821afaaba0e"
            ],
            "version": "==3.5.0.5"
        },
        "bleach": {
            "hashes": [
                "sha256:213336e49e102af26d9cde77dd2d0397afabc5a6bf2fed985dc35b5d1e285a16",
                "sha256:3fdf7f77adcf649c9911387df51254b813185e32b2c6619f690b593a617e19fa"
            ],
            "index": "pypi",
            "version": "==3.1.0"
        },
        "boto3": {
            "hashes": [
<<<<<<< HEAD
                "sha256:3a62698555f170811b406bdf86f404fca6789feb710243a912d7d52c0f7821b8",
                "sha256:dee89fbbc02c3564fd7c93a507e95c622665ff77d6f16b0ffd04f73384b200e7"
            ],
            "index": "pypi",
            "version": "==1.9.103"
        },
        "botocore": {
            "hashes": [
                "sha256:2ec1e94dc4c678bd301bc8023328f043d015e3f143471f07283edc998bdc480c",
                "sha256:893fef0ab3ee41d207132bd0bea4d114eda5dddbfbd638a6e4e6788b804d5593"
            ],
            "version": "==1.12.103"
=======
                "sha256:30badbe5dab638e764e23125479e848c446a9669ef0612b8d8d305738bc442d3",
                "sha256:c2dd70cb1ee2c49aed8bd3782fa82a766ad68921e1230620d41f4efe3b16bb75"
            ],
            "index": "pypi",
            "version": "==1.9.106"
        },
        "botocore": {
            "hashes": [
                "sha256:60f4f62075d7b274360f74f220e9e56fb404bebd592ccb221e3f5333ceb1febb",
                "sha256:bff336cccf1ed2b7cab54bb802e135a063cb7614271c6dacd2f49ecbc26df7da"
            ],
            "version": "==1.12.106"
>>>>>>> b0cf584f
        },
        "brotli": {
            "hashes": [
                "sha256:0538dc1744fd17c314d2adc409ea7d1b779783b89fd95bcfb0c2acc93a6ea5a7",
                "sha256:0970a47f471782912d7705160b2b0a9306e68e6fadf9cffcaeb42d8f0951e26c",
                "sha256:113f51658e6fe548dce4b3749f6ef6c24de4184ba9c10a909cbee4261c2a5da0",
                "sha256:1e1aa9c4d1558889f42749c8baf846007953bfd32c8209230cf1cd1f5ef33495",
                "sha256:2f2f4f78f29ac4a45d15b3d9fc3fd9705e0ad313a44b129f6e1d0c6916bad0e2",
                "sha256:3269f6de1dd150fd0cce1c158b61ff5ac06d627fd3ae9c6ea03aed26fbbff7ea",
                "sha256:50dd9ad2a2bb12da4e9002a438672d182f98e546e99952de80280a1e1729664f",
                "sha256:5519a4b01b1a4f965083cbfa2ef2b9774c5a5f352341c47b50776ad109423d72",
                "sha256:5eb27722d320370315971c427eb8aa7cc0791f2a458840d357ac653bd0ad3a14",
                "sha256:5f06b4d5b6f58e5b5c220c2f23cad034dc5efa51b01fde2351ced1605bd980e2",
                "sha256:72848d25a5f9e736db4af4512e0c3feecc094d57d241f8f1ae959115a2c39756",
                "sha256:743001bca75f4a6b4454be3510feca46f9d61a0c782a9bc2bc684bdb245e279e",
                "sha256:9d1c2dd27a1083fefd05b1b2f8df4a6bc2aaa6c21dd82cd41c8ae5e7c23a87f8",
                "sha256:a13ce9b419fe9f277c63f700efb0e444331509d1881b5610d2ba7e9080606967",
                "sha256:a19ef0952b9d2803df88dff07f45a6c92d5676afb9b8d69cf32232d684036d11",
                "sha256:ad766ca8b8c1419b71a22756b45264f45725c86133dc80a7cbe30b6b78c75620",
                "sha256:ad7963f261988ee0883816b6b9f206f11461c9b3cb5cfbca0c9ab5adc406d395",
                "sha256:c16201060c5a3f8742e3deae759014251ac92f382f82bc2a41dc079ff18c3f24",
                "sha256:c43b202f65891861a9a336984a103de25de235f756de69e32db893156f767013",
                "sha256:c675c6cce4295cb1a692f3de7416aacace7314e064b94bc86e93aceefce7fd3e",
                "sha256:d17cec0b992b1434f5f9df9986563605a4d1b1acd5574c87fc2ac014bcbd3316",
                "sha256:dc91f6129953861a73d9a65c52a8dd682b561a9ebaf65283541645cab6489917",
                "sha256:e2f4cbd1760d2bf2f30e396c2301999aab0191aec031a6a8a04950b2f575a536",
                "sha256:f192e6d3556714105c10486bbd6d045e38a0c04d9da3cef21e0a8dfd8e162df4",
                "sha256:f775b07026af2b1b0b5a8b05e41571cdcf3a315a67df265d60af301656a5425b",
                "sha256:f969ec7f56ba9636679e69ca07fba548312ccaca37412ee823c7f413541ad7e0",
                "sha256:f9dc52cd70907aafb99a773b66b156f2f995c7a0d284397c487c8b71ddbef2f9",
                "sha256:fc7212e36ebeb81aebf7949c92897b622490d7c0e333a479c0395591e7994600"
            ],
            "index": "pypi",
            "version": "==1.0.7"
        },
        "celery": {
            "hashes": [
                "sha256:77dab4677e24dc654d42dfbdfed65fa760455b6bb563a0877ecc35f4cfcfc678",
                "sha256:ad7a7411772b80a4d6c64f2f7f723200e39fb66cf614a7fdfab76d345acc7b13"
            ],
            "index": "pypi",
            "version": "==4.2.1"
        },
        "certifi": {
            "hashes": [
                "sha256:47f9c83ef4c0c621eaef743f133f09fa8a74a9b75f037e8624f83bd1b6626cb7",
                "sha256:993f830721089fef441cdfeb4b2c8c9df86f0c63239f06bd025a76a7daddb033"
            ],
            "version": "==2018.11.29"
        },
        "chardet": {
            "hashes": [
                "sha256:84ab92ed1c4d4f16916e05906b6b75a6c0fb5db821cc65e70cbd64a3e2a5eaae",
                "sha256:fc323ffcaeaed0e0a02bf4d117757b98aed530d9ed4531e3e15460124c106691"
            ],
            "version": "==3.0.4"
        },
        "cycler": {
            "hashes": [
                "sha256:1d8a5ae1ff6c5cf9b93e8811e581232ad8920aeec647c37316ceac982b08cb2d",
                "sha256:cd7b2d1018258d7247a71425e9f26463dfb444d411c39569972f4ce586b0c9d8"
            ],
            "version": "==0.10.0"
        },
        "defusedxml": {
            "hashes": [
                "sha256:24d7f2f94f7f3cb6061acb215685e5125fbcdc40a857eff9de22518820b0a4f4",
                "sha256:702a91ade2968a82beb0db1e0766a6a273f33d4616a6ce8cde475d8e09853b20"
            ],
            "markers": "python_version >= '3.0'",
            "version": "==0.5.0"
        },
        "django": {
            "hashes": [
                "sha256:275bec66fd2588dd517ada59b8bfb23d4a9abc5a362349139ddda3c7ff6f5ade",
                "sha256:939652e9d34d7d53d74d5d8ef82a19e5f8bb2de75618f7e5360691b6e9667963"
            ],
            "index": "pypi",
            "version": "==2.1.7"
        },
        "django-appconf": {
            "hashes": [
                "sha256:6a4d9aea683b4c224d97ab8ee11ad2d29a37072c0c6c509896dd9857466fb261",
                "sha256:ddab987d14b26731352c01ee69c090a4ebfc9141ed223bef039d79587f22acd9"
            ],
            "version": "==1.0.2"
        },
        "django-autocomplete-light": {
            "hashes": [
                "sha256:996cc62519a6e2e9cd1c26e57ddc5f14541209a93e62e83d7b3df3ba65c1f458"
            ],
            "index": "pypi",
            "version": "==3.3.2"
        },
        "django-celery-beat": {
            "hashes": [
                "sha256:3c2c22647455be5503aca7450db64ea53acacee2d0aef3d7ac49aa3ef3845724",
                "sha256:bfc22dad2884524697e1fcdfa63c0555a65151a97902c3045cd2cf7bf63970e4"
            ],
            "index": "pypi",
            "version": "==1.4.0"
        },
        "django-celery-email": {
            "hashes": [
                "sha256:1b2e0e31c6266007463befdc23934696fc93dcf320dfc85b8bb6b063cfe9558a",
                "sha256:e5f9122c02ec58d3e49653475ad1b8612fd752681ce2f006d9c0792c57046283"
            ],
            "index": "pypi",
            "version": "==2.0.1"
        },
        "django-celery-results": {
            "hashes": [
                "sha256:80292a68c8b705c788ff0bca9cacc5a431a4de39d7ff49e2ca8277b700d3d616",
                "sha256:89ae9e32076efc65bcba31bc729870da9b230c63af22b673b79170c4a98039b1"
            ],
            "index": "pypi",
            "version": "==1.0.4"
        },
        "django-compat": {
            "hashes": [
                "sha256:3ac9a3bedc56b9365d9eb241bc5157d0c193769bf995f9a78dc1bc24e7c2331b"
            ],
            "version": "==1.0.15"
        },
        "django-countries": {
            "hashes": [
                "sha256:5307a61172eee5740720e44ea08721858b7d8bf8509ec7701ccd7a8d21120b9a",
                "sha256:e4eaaec9bddb9365365109f833d1fd0ecc0cfee3348bf5441c0ccefb2d6917cd"
            ],
            "index": "pypi",
            "version": "==5.3.3"
        },
        "django-crispy-forms": {
            "hashes": [
                "sha256:5952bab971110d0b86c278132dae0aa095beee8f723e625c3d3fa28888f1675f",
                "sha256:705ededc554ad8736157c666681165fe22ead2dec0d5446d65fc9dd976a5a876"
            ],
            "index": "pypi",
            "version": "==1.7.2"
        },
        "django-favicon-plus": {
            "hashes": [
                "sha256:3394a951d8dc611eb1ea027ad1181d7f650ca234506585b27e93d7ed06b981bf"
            ],
            "index": "pypi",
            "version": "==0.0.8"
        },
        "django-guardian": {
            "hashes": [
                "sha256:9e144bbdfa67f523dc6f70768653a19c0aac29394f947a80dcb8eb7900840637",
                "sha256:ed47220d5e7a849c92ead9f25c5a576df3cebfd4ec398beee819418e0b6f2470"
            ],
            "version": "==1.5.0"
        },
        "django-select2": {
            "hashes": [
                "sha256:7e5a3da54332cb94174a91e0a03177ce44c152049b0876424ba81fc805dbb89f",
                "sha256:f93b5b626e5c0e8ced24e1e31027eb4850649216e4132cdc3f3880c0bed241c9"
            ],
            "index": "pypi",
            "version": "==6.3.1"
        },
        "django-storages": {
            "hashes": [
                "sha256:8e35d2c7baeda5dc6f0b4f9a0fc142d25f9a1bf72b8cebfcbc5db4863abc552d",
                "sha256:b1a63cd5ea286ee5a9fb45de6c3c5c0ae132d58308d06f1ce9865cfcd5e470a7"
            ],
            "index": "pypi",
            "version": "==1.7.1"
        },
        "django-summernote": {
            "hashes": [
                "sha256:7e2a7cfa806dba508aceee872a7a556b0f86ebcc176f9c3951d4ae56871de609"
            ],
            "index": "pypi",
            "version": "==0.8.11.4"
        },
        "django-timezone-field": {
            "hashes": [
                "sha256:7d7a37cfeacec5b1e81cd2f0aa334d46ebaa369cd516028579ed343cbc676c38",
                "sha256:d9fdab77c443b78c362ffaeb50fe7d7b54692c89aaae8ca1cae67848139b82ac"
            ],
            "version": "==3.0"
        },
        "django-userena-ce": {
            "hashes": [
                "sha256:0ea30473d5e4f4a60234288dfe0bff3e7198859f4ccf78a7917491887396353d",
                "sha256:2b1125091cf0d6d62fd9b3dc05e118bcc53ee54d03dc0ef4af6eac2901904326"
            ],
            "index": "pypi",
            "version": "==4.1.0"
        },
        "djangorestframework": {
            "hashes": [
                "sha256:79c6efbb2514bc50cf25906d7c0a5cfead714c7af667ff4bd110312cd380ae66",
                "sha256:a4138613b67e3a223be6c97f53b13d759c5b90d2b433bad670b8ebf95402075f"
            ],
            "index": "pypi",
            "version": "==3.9.1"
        },
        "djangorestframework-guardian": {
            "hashes": [
                "sha256:32d723a5c62f75b72c618312358b1c186ec1c1fa95ffc2169e125df62ef20015"
            ],
            "index": "pypi",
            "version": "==0.1.1"
        },
        "docker": {
            "hashes": [
                "sha256:2840ffb9dc3ef6d00876bde476690278ab13fa1f8ba9127ef855ac33d00c3152",
                "sha256:5831256da3477723362bc71a8df07b8cd8493e4a4a60cebd45580483edbe48ae"
            ],
            "index": "pypi",
            "version": "==3.7.0"
        },
        "docker-pycreds": {
            "hashes": [
                "sha256:6ce3270bcaf404cc4c3e27e4b6c70d3521deae82fb508767870fdbf772d584d4",
                "sha256:7266112468627868005106ec19cd0d722702d2b7d5912a28e19b826c3d37af49"
            ],
            "version": "==0.4.0"
        },
        "docutils": {
            "hashes": [
                "sha256:02aec4bd92ab067f6ff27a38a38a41173bf01bed8f89157768c1573f53e474a6",
                "sha256:51e64ef2ebfb29cae1faa133b3710143496eca21c530f3f71424d77687764274",
                "sha256:7a4bd47eaf6596e1295ecb11361139febe29b084a87bf005bf899f9a42edc3c6"
            ],
            "version": "==0.14"
        },
        "easy-thumbnails": {
            "hashes": [
                "sha256:23fbe3415c93b2369ece8ebdfb5faa05540943bef8b941b3118ce769ba95e275"
            ],
            "version": "==2.6"
        },
        "gunicorn": {
            "hashes": [
                "sha256:aa8e0b40b4157b36a5df5e599f45c9c76d6af43845ba3b3b0efe2c70473c2471",
                "sha256:fa2662097c66f920f53f70621c6c58ca4a3c4d3434205e608e121b5b3b71f4f3"
            ],
            "index": "pypi",
            "version": "==19.9.0"
        },
        "html2text": {
            "hashes": [
                "sha256:490db40fe5b2cd79c461cf56be4d39eb8ca68191ae41ba3ba79f6cb05b7dd662",
                "sha256:627514fb30e7566b37be6900df26c2c78a030cc9e6211bda604d8181233bcdd4"
            ],
            "version": "==2018.1.9"
        },
        "httplib2": {
            "hashes": [
                "sha256:4ba6b8fd77d0038769bf3c33c9a96a6f752bc4cdf739701fdcaf210121f399d4"
            ],
            "version": "==0.12.1"
        },
        "idna": {
            "hashes": [
                "sha256:c357b3f628cf53ae2c4c05627ecc484553142ca23264e593d327bcde5e9c3407",
                "sha256:ea8b7f6188e6fa117537c3df7da9fc686d485087abf6ac197f9c46432f7e4a3c"
            ],
            "version": "==2.8"
        },
        "jmespath": {
            "hashes": [
                "sha256:3720a4b1bd659dd2eecad0666459b9788813e032b83e7ba58578e48254e0a0e6",
                "sha256:bde2aef6f44302dfb30320115b17d030798de8c4110e28d5cf6cf91a7a31074c"
            ],
            "version": "==0.9.4"
        },
        "jsonschema": {
            "hashes": [
<<<<<<< HEAD
                "sha256:acc8a90c31d11060516cfd0b414b9f8bcf4bc691b21f0f786ea57dd5255c79db",
                "sha256:dd3f8ecb1b52d94d45eedb67cb86cac57b94ded562c5d98f63719e55ce58557b"
            ],
            "index": "pypi",
            "version": "==3.0.0"
=======
                "sha256:0c0a81564f181de3212efa2d17de1910f8732fa1b71c42266d983cd74304e20d",
                "sha256:a5f6559964a3851f59040d3b961de5e68e70971afb88ba519d27e6a039efff1a"
            ],
            "index": "pypi",
            "version": "==3.0.1"
        },
        "jupyter-core": {
            "hashes": [
                "sha256:927d713ffa616ea11972534411544589976b2493fc7e09ad946e010aa7eb9970",
                "sha256:ba70754aa680300306c699790128f6fbd8c306ee5927976cbe48adacf240c0b7"
            ],
            "version": "==4.4.0"
>>>>>>> b0cf584f
        },
        "kiwisolver": {
            "hashes": [
                "sha256:0ee4ed8b3ae8f5f712b0aa9ebd2858b5b232f1b9a96b0943dceb34df2a223bc3",
                "sha256:0f7f532f3c94e99545a29f4c3f05637f4d2713e7fd91b4dd8abfc18340b86cd5",
                "sha256:1a078f5dd7e99317098f0e0d490257fd0349d79363e8c923d5bb76428f318421",
                "sha256:1aa0b55a0eb1bd3fa82e704f44fb8f16e26702af1a073cc5030eea399e617b56",
                "sha256:2874060b91e131ceeff00574b7c2140749c9355817a4ed498e82a4ffa308ecbc",
                "sha256:379d97783ba8d2934d52221c833407f20ca287b36d949b4bba6c75274bcf6363",
                "sha256:3b791ddf2aefc56382aadc26ea5b352e86a2921e4e85c31c1f770f527eb06ce4",
                "sha256:4329008a167fac233e398e8a600d1b91539dc33c5a3eadee84c0d4b04d4494fa",
                "sha256:45813e0873bbb679334a161b28cb9606d9665e70561fd6caa8863e279b5e464b",
                "sha256:53a5b27e6b5717bdc0125338a822605084054c80f382051fb945d2c0e6899a20",
                "sha256:574f24b9805cb1c72d02b9f7749aa0cc0b81aa82571be5201aa1453190390ae5",
                "sha256:66f82819ff47fa67a11540da96966fb9245504b7f496034f534b81cacf333861",
                "sha256:79e5fe3ccd5144ae80777e12973027bd2f4f5e3ae8eb286cabe787bed9780138",
                "sha256:83410258eb886f3456714eea4d4304db3a1fc8624623fc3f38a487ab36c0f653",
                "sha256:8b6a7b596ce1d2a6d93c3562f1178ebd3b7bb445b3b0dd33b09f9255e312a965",
                "sha256:9576cb63897fbfa69df60f994082c3f4b8e6adb49cccb60efb2a80a208e6f996",
                "sha256:95a25d9f3449046ecbe9065be8f8380c03c56081bc5d41fe0fb964aaa30b2195",
                "sha256:a424f048bebc4476620e77f3e4d1f282920cef9bc376ba16d0b8fe97eec87cde",
                "sha256:aaec1cfd94f4f3e9a25e144d5b0ed1eb8a9596ec36d7318a504d813412563a85",
                "sha256:acb673eecbae089ea3be3dcf75bfe45fc8d4dcdc951e27d8691887963cf421c7",
                "sha256:b15bc8d2c2848a4a7c04f76c9b3dc3561e95d4dabc6b4f24bfabe5fd81a0b14f",
                "sha256:b1c240d565e977d80c0083404c01e4d59c5772c977fae2c483f100567f50847b",
                "sha256:c595693de998461bcd49b8d20568c8870b3209b8ea323b2a7b0ea86d85864694",
                "sha256:ce3be5d520b4d2c3e5eeb4cd2ef62b9b9ab8ac6b6fedbaa0e39cdb6f50644278",
                "sha256:e0f910f84b35c36a3513b96d816e6442ae138862257ae18a0019d2fc67b041dc",
                "sha256:ea36e19ac0a483eea239320aef0bd40702404ff8c7e42179a2d9d36c5afcb55c",
                "sha256:efabbcd4f406b532206b8801058c8bab9e79645b9880329253ae3322b7b02cd5",
                "sha256:f923406e6b32c86309261b8195e24e18b6a8801df0cfc7814ac44017bfcb3939"
            ],
            "version": "==1.0.1"
        },
        "kombu": {
            "hashes": [
                "sha256:529df9e0ecc0bad9fc2b376c3ce4796c41b482cf697b78b71aea6ebe7ca353c8",
                "sha256:7a2cbed551103db9a4e2efafe9b63222e012a61a18a881160ad797b9d4e1d0a1"
            ],
            "version": "==4.3.0"
        },
<<<<<<< HEAD
=======
        "markupsafe": {
            "hashes": [
                "sha256:00bc623926325b26bb9605ae9eae8a215691f33cae5df11ca5424f06f2d1f473",
                "sha256:09027a7803a62ca78792ad89403b1b7a73a01c8cb65909cd876f7fcebd79b161",
                "sha256:09c4b7f37d6c648cb13f9230d847adf22f8171b1ccc4d5682398e77f40309235",
                "sha256:1027c282dad077d0bae18be6794e6b6b8c91d58ed8a8d89a89d59693b9131db5",
                "sha256:24982cc2533820871eba85ba648cd53d8623687ff11cbb805be4ff7b4c971aff",
                "sha256:29872e92839765e546828bb7754a68c418d927cd064fd4708fab9fe9c8bb116b",
                "sha256:43a55c2930bbc139570ac2452adf3d70cdbb3cfe5912c71cdce1c2c6bbd9c5d1",
                "sha256:46c99d2de99945ec5cb54f23c8cd5689f6d7177305ebff350a58ce5f8de1669e",
                "sha256:500d4957e52ddc3351cabf489e79c91c17f6e0899158447047588650b5e69183",
                "sha256:535f6fc4d397c1563d08b88e485c3496cf5784e927af890fb3c3aac7f933ec66",
                "sha256:62fe6c95e3ec8a7fad637b7f3d372c15ec1caa01ab47926cfdf7a75b40e0eac1",
                "sha256:6dd73240d2af64df90aa7c4e7481e23825ea70af4b4922f8ede5b9e35f78a3b1",
                "sha256:717ba8fe3ae9cc0006d7c451f0bb265ee07739daf76355d06366154ee68d221e",
                "sha256:79855e1c5b8da654cf486b830bd42c06e8780cea587384cf6545b7d9ac013a0b",
                "sha256:7c1699dfe0cf8ff607dbdcc1e9b9af1755371f92a68f706051cc8c37d447c905",
                "sha256:88e5fcfb52ee7b911e8bb6d6aa2fd21fbecc674eadd44118a9cc3863f938e735",
                "sha256:8defac2f2ccd6805ebf65f5eeb132adcf2ab57aa11fdf4c0dd5169a004710e7d",
                "sha256:98c7086708b163d425c67c7a91bad6e466bb99d797aa64f965e9d25c12111a5e",
                "sha256:9add70b36c5666a2ed02b43b335fe19002ee5235efd4b8a89bfcf9005bebac0d",
                "sha256:9bf40443012702a1d2070043cb6291650a0841ece432556f784f004937f0f32c",
                "sha256:ade5e387d2ad0d7ebf59146cc00c8044acbd863725f887353a10df825fc8ae21",
                "sha256:b00c1de48212e4cc9603895652c5c410df699856a2853135b3967591e4beebc2",
                "sha256:b1282f8c00509d99fef04d8ba936b156d419be841854fe901d8ae224c59f0be5",
                "sha256:b2051432115498d3562c084a49bba65d97cf251f5a331c64a12ee7e04dacc51b",
                "sha256:ba59edeaa2fc6114428f1637ffff42da1e311e29382d81b339c1817d37ec93c6",
                "sha256:c8716a48d94b06bb3b2524c2b77e055fb313aeb4ea620c8dd03a105574ba704f",
                "sha256:cd5df75523866410809ca100dc9681e301e3c27567cf498077e8551b6d20e42f",
                "sha256:e249096428b3ae81b08327a63a485ad0878de3fb939049038579ac0ef61e17e7"
            ],
            "version": "==1.1.1"
        },
>>>>>>> b0cf584f
        "matplotlib": {
            "hashes": [
                "sha256:1ae6549976b6ceb6ee426272a28c0fc9715b3e3669694d560c8f661c5b39e2c5",
                "sha256:4d4250bf508dd07cca3b43888097f873cadb66eec6ac63dbbfb798798ec07af2",
                "sha256:53af2e01d7f1700ed2b64a9091bc865360c9c4032f625451c4589a826854c787",
                "sha256:63e498067d32d627111cd1162cae1621f1221f9d4c6a9745dd7233f29de581b6",
                "sha256:7169a34971e398dd58e87e173f97366fd88a3fa80852704530433eb224a8ca57",
                "sha256:91c54d6bb9eeaaff965656c5ea6cbdcbf780bad8462ac99b30b451548194746f",
                "sha256:aeef177647bb3fccfe09065481989d7dfc5ac59e9367d6a00a3481062cf651e4",
                "sha256:cf8ae10559a78aee0409ede1e9d4fda03895433eeafe609dd9ed67e45f552db0",
                "sha256:d51d0889d1c4d51c51a9822265c0494ea3e70a52bdd88358e0863daca46fa23a",
                "sha256:de5ccd3500247f85fe4f9fad90f80a8bd397e4f110a4c33fabf95f07403e8372",
                "sha256:e1d33589e32f482d0a7d1957bf473d43341115d40d33f578dad44432e47df7b7",
                "sha256:e8d1939262aa6b36d0c51f50a50a43a04b9618d20db31e6c0192b1463067aeef",
                "sha256:e918d51b1fda82a65fdf52d2f3914b2246481cc2a9cd10e223e6be6078916ff3"
            ],
            "index": "pypi",
            "version": "==3.0.3"
        },
        "numpy": {
            "hashes": [
                "sha256:1980f8d84548d74921685f68096911585fee393975f53797614b34d4f409b6da",
                "sha256:22752cd809272671b273bb86df0f505f505a12368a3a5fc0aa811c7ece4dfd5c",
                "sha256:23cc40313036cffd5d1873ef3ce2e949bdee0646c5d6f375bf7ee4f368db2511",
                "sha256:2b0b118ff547fecabc247a2668f48f48b3b1f7d63676ebc5be7352a5fd9e85a5",
                "sha256:3a0bd1edf64f6a911427b608a894111f9fcdb25284f724016f34a84c9a3a6ea9",
                "sha256:3f25f6c7b0d000017e5ac55977a3999b0b1a74491eacb3c1aa716f0e01f6dcd1",
                "sha256:4061c79ac2230594a7419151028e808239450e676c39e58302ad296232e3c2e8",
                "sha256:560ceaa24f971ab37dede7ba030fc5d8fa173305d94365f814d9523ffd5d5916",
                "sha256:62be044cd58da2a947b7e7b2252a10b42920df9520fc3d39f5c4c70d5460b8ba",
                "sha256:6c692e3879dde0b67a9dc78f9bfb6f61c666b4562fd8619632d7043fb5b691b0",
                "sha256:6f65e37b5a331df950ef6ff03bd4136b3c0bbcf44d4b8e99135d68a537711b5a",
                "sha256:7a78cc4ddb253a55971115f8320a7ce28fd23a065fc33166d601f51760eecfa9",
                "sha256:80a41edf64a3626e729a62df7dd278474fc1726836552b67a8c6396fd7e86760",
                "sha256:893f4d75255f25a7b8516feb5766c6b63c54780323b9bd4bc51cdd7efc943c73",
                "sha256:972ea92f9c1b54cc1c1a3d8508e326c0114aaf0f34996772a30f3f52b73b942f",
                "sha256:9f1d4865436f794accdabadc57a8395bd3faa755449b4f65b88b7df65ae05f89",
                "sha256:9f4cd7832b35e736b739be03b55875706c8c3e5fe334a06210f1a61e5c2c8ca5",
                "sha256:adab43bf657488300d3aeeb8030d7f024fcc86e3a9b8848741ea2ea903e56610",
                "sha256:bd2834d496ba9b1bdda3a6cf3de4dc0d4a0e7be306335940402ec95132ad063d",
                "sha256:d20c0360940f30003a23c0adae2fe50a0a04f3e48dc05c298493b51fd6280197",
                "sha256:d3b3ed87061d2314ff3659bb73896e622252da52558f2380f12c421fbdee3d89",
                "sha256:dc235bf29a406dfda5790d01b998a1c01d7d37f449128c0b1b7d1c89a84fae8b",
                "sha256:fb3c83554f39f48f3fa3123b9c24aecf681b1c289f9334f8215c1d3c8e2f6e5b"
            ],
            "version": "==1.16.2"
        },
        "oauth2": {
            "hashes": [
                "sha256:15b5c42301f46dd63113f1214b0d81a8b16254f65a86d3c32a1b52297f3266e6",
                "sha256:c006a85e7c60107c7cc6da1b184b5c719f6dd7202098196dfa6e55df669b59bf"
            ],
            "index": "pypi",
            "version": "==1.9.0.post1"
        },
        "oauthlib": {
            "hashes": [
                "sha256:0ce32c5d989a1827e3f1148f98b9085ed2370fc939bf524c9c851d8714797298",
                "sha256:3e1e14f6cde7e5475128d30e97edc3bfb4dc857cb884d8714ec161fdbb3b358e"
            ],
            "version": "==3.0.1"
        },
        "pillow": {
            "hashes": [
                "sha256:051de330a06c99d6f84bcf582960487835bcae3fc99365185dc2d4f65a390c0e",
                "sha256:0ae5289948c5e0a16574750021bd8be921c27d4e3527800dc9c2c1d2abc81bf7",
                "sha256:0b1efce03619cdbf8bcc61cfae81fcda59249a469f31c6735ea59badd4a6f58a",
                "sha256:163136e09bd1d6c6c6026b0a662976e86c58b932b964f255ff384ecc8c3cefa3",
                "sha256:18e912a6ccddf28defa196bd2021fe33600cbe5da1aa2f2e2c6df15f720b73d1",
                "sha256:24ec3dea52339a610d34401d2d53d0fb3c7fd08e34b20c95d2ad3973193591f1",
                "sha256:267f8e4c0a1d7e36e97c6a604f5b03ef58e2b81c1becb4fccecddcb37e063cc7",
                "sha256:3273a28734175feebbe4d0a4cde04d4ed20f620b9b506d26f44379d3c72304e1",
                "sha256:4c678e23006798fc8b6f4cef2eaad267d53ff4c1779bd1af8725cc11b72a63f3",
                "sha256:4d4bc2e6bb6861103ea4655d6b6f67af8e5336e7216e20fff3e18ffa95d7a055",
                "sha256:505738076350a337c1740a31646e1de09a164c62c07db3b996abdc0f9d2e50cf",
                "sha256:5233664eadfa342c639b9b9977190d64ad7aca4edc51a966394d7e08e7f38a9f",
                "sha256:5d95cb9f6cced2628f3e4de7e795e98b2659dfcc7176ab4a01a8b48c2c2f488f",
                "sha256:7eda4c737637af74bac4b23aa82ea6fbb19002552be85f0b89bc27e3a762d239",
                "sha256:801ddaa69659b36abf4694fed5aa9f61d1ecf2daaa6c92541bbbbb775d97b9fe",
                "sha256:825aa6d222ce2c2b90d34a0ea31914e141a85edefc07e17342f1d2fdf121c07c",
                "sha256:9c215442ff8249d41ff58700e91ef61d74f47dfd431a50253e1a1ca9436b0697",
                "sha256:a3d90022f2202bbb14da991f26ca7a30b7e4c62bf0f8bf9825603b22d7e87494",
                "sha256:a631fd36a9823638fe700d9225f9698fb59d049c942d322d4c09544dc2115356",
                "sha256:a6523a23a205be0fe664b6b8747a5c86d55da960d9586db039eec9f5c269c0e6",
                "sha256:a756ecf9f4b9b3ed49a680a649af45a8767ad038de39e6c030919c2f443eb000",
                "sha256:b117287a5bdc81f1bac891187275ec7e829e961b8032c9e5ff38b70fd036c78f",
                "sha256:ba04f57d1715ca5ff74bb7f8a818bf929a204b3b3c2c2826d1e1cc3b1c13398c",
                "sha256:cd878195166723f30865e05d87cbaf9421614501a4bd48792c5ed28f90fd36ca",
                "sha256:cee815cc62d136e96cf76771b9d3eb58e0777ec18ea50de5cfcede8a7c429aa8",
                "sha256:d1722b7aa4b40cf93ac3c80d3edd48bf93b9208241d166a14ad8e7a20ee1d4f3",
                "sha256:d7c1c06246b05529f9984435fc4fa5a545ea26606e7f450bdbe00c153f5aeaad",
                "sha256:e9c8066249c040efdda84793a2a669076f92a301ceabe69202446abb4c5c5ef9",
                "sha256:f227d7e574d050ff3996049e086e1f18c7bd2d067ef24131e50a1d3fe5831fbc",
                "sha256:fc9a12aad714af36cf3ad0275a96a733526571e52710319855628f476dcb144e"
            ],
            "version": "==5.4.1"
        },
        "psycopg2": {
            "hashes": [
                "sha256:02445ebbb3a11a3fe8202c413d5e6faf38bb75b4e336203ee144ca2c46529f94",
                "sha256:0e9873e60f98f0c52339abf8f0339d1e22bfe5aae0bcf7aabd40c055175035ec",
                "sha256:1148a5eb29073280bf9057c7fc45468592c1bb75a28f6df1591adb93c8cb63d0",
                "sha256:259a8324e109d4922b0fcd046e223e289830e2568d6f4132a3702439e5fd532b",
                "sha256:28dffa9ed4595429e61bacac41d3f9671bb613d1442ff43bcbec63d4f73ed5e8",
                "sha256:314a74302d4737a3865d40ea50e430ce1543c921ba10f39d562e807cfe2edf2a",
                "sha256:36b60201b6d215d7658a71493fdf6bd5e60ad9a0cffed39906627ff9f4f3afd3",
                "sha256:3f9d532bce54c4234161176ff3b8688ff337575ca441ea27597e112dfcd0ee0c",
                "sha256:5d222983847b40af989ad96c07fc3f07e47925e463baa5de716be8f805b41d9b",
                "sha256:6757a6d2fc58f7d8f5d471ad180a0bd7b4dd3c7d681f051504fbea7ae29c8d6f",
                "sha256:6a0e0f1e74edb0ab57d89680e59e7bfefad2bfbdf7c80eb38304d897d43674bb",
                "sha256:6ca703ccdf734e886a1cf53eb702261110f6a8b0ed74bcad15f1399f74d3f189",
                "sha256:8513b953d8f443c446aa79a4cc8a898bd415fc5e29349054f03a7d696d495542",
                "sha256:9262a5ce2038570cb81b4d6413720484cb1bc52c064b2f36228d735b1f98b794",
                "sha256:97441f851d862a0c844d981cbee7ee62566c322ebb3d68f86d66aa99d483985b",
                "sha256:a07feade155eb8e69b54dd6774cf6acf2d936660c61d8123b8b6b1f9247b67d6",
                "sha256:a9b9c02c91b1e3ec1f1886b2d0a90a0ea07cc529cb7e6e472b556bc20ce658f3",
                "sha256:ae88216f94728d691b945983140bf40d51a1ff6c7fe57def93949bf9339ed54a",
                "sha256:b360ffd17659491f1a6ad7c928350e229c7b7bd83a2b922b6ee541245c7a776f",
                "sha256:b4221957ceccf14b2abdabef42d806e791350be10e21b260d7c9ce49012cc19e",
                "sha256:b90758e49d5e6b152a460d10b92f8a6ccf318fcc0ee814dcf53f3a6fc5328789",
                "sha256:c669ea986190ed05fb289d0c100cc88064351f2b85177cbfd3564c4f4847d18c",
                "sha256:d1b61999d15c79cf7f4f7cc9021477aef35277fc52452cf50fd13b713c84424d",
                "sha256:de7bb043d1adaaf46e38d47e7a5f703bb3dab01376111e522b07d25e1a79c1e1",
                "sha256:e393568e288d884b94d263f2669215197840d097c7e5b0acd1a51c1ea7d1aba8",
                "sha256:ed7e0849337bd37d89f2c2b0216a0de863399ee5d363d31b1e5330a99044737b",
                "sha256:f153f71c3164665d269a5d03c7fa76ba675c7a8de9dc09a4e2c2cdc9936a7b41",
                "sha256:f1fb5a8427af099beb7f65093cbdb52e021b8e6dbdfaf020402a623f4181baf5",
                "sha256:f36b333e9f86a2fba960c72b90c34be6ca71819e300f7b1fc3d2b0f0b2c546cd",
                "sha256:f4526d078aedd5187d0508aa5f9a01eae6a48a470ed678406da94b4cd6524b7e"
            ],
            "index": "pypi",
            "version": "==2.7.7"
        },
        "pyjwt": {
            "hashes": [
                "sha256:5c6eca3c2940464d106b99ba83b00c6add741c9becaec087fb7ccdefea71350e",
                "sha256:8d59a976fb773f3e6a39c85636357c4f0e242707394cadadd9814f5cbaa20e96"
            ],
            "version": "==1.7.1"
        },
        "pyparsing": {
            "hashes": [
                "sha256:66c9268862641abcac4a96ba74506e594c884e3f57690a696d21ad8210ed667a",
                "sha256:f6c5ef0d7480ad048c054c37632c67fca55299990fff127850181659eea33fc3"
            ],
            "version": "==2.3.1"
        },
        "pyrsistent": {
            "hashes": [
                "sha256:3ca82748918eb65e2d89f222b702277099aca77e34843c5eb9d52451173970e2"
            ],
            "version": "==0.14.11"
        },
        "python-crontab": {
            "hashes": [
                "sha256:91ce4b245ee5e5c117aa0b21b485bc43f2d80df854a36e922b707643f50d7923"
            ],
            "version": "==2.3.6"
        },
        "python-dateutil": {
            "hashes": [
                "sha256:7e6584c74aeed623791615e26efd690f29817a27c73085b78e4bad02493df2fb",
                "sha256:c89805f6f4d64db21ed966fda138f8a5ed7a4fdbc1a8ee329ce1b74e3c74da9e"
            ],
            "markers": "python_version >= '2.7'",
            "version": "==2.8.0"
        },
        "python-magic": {
            "hashes": [
                "sha256:f2674dcfad52ae6c49d4803fa027809540b130db1dec928cfbb9240316831375",
                "sha256:f3765c0f582d2dfc72c15f3b5a82aecfae9498bd29ca840d72f37d7bd38bfcd5"
            ],
            "index": "pypi",
            "version": "==0.4.15"
        },
        "python-memcached": {
            "hashes": [
                "sha256:4dac64916871bd3550263323fc2ce18e1e439080a2d5670c594cf3118d99b594",
                "sha256:a2e28637be13ee0bf1a8b6843e7490f9456fd3f2a4cb60471733c7b5d5557e4f"
            ],
            "index": "pypi",
            "version": "==1.59"
        },
        "python3-openid": {
            "hashes": [
                "sha256:0086da6b6ef3161cfe50fb1ee5cceaf2cda1700019fda03c2c5c440ca6abe4fa",
                "sha256:628d365d687e12da12d02c6691170f4451db28d6d68d050007e4a40065868502"
            ],
            "markers": "python_version >= '3.0'",
            "version": "==3.1.0"
        },
        "pytz": {
            "hashes": [
                "sha256:32b0891edff07e28efe91284ed9c31e123d84bea3fd98e1f72be2508f43ef8d9",
                "sha256:d5f05e487007e29e03409f9398d074e158d920d36eb82eaf66fb1136b0c5374c"
            ],
            "index": "pypi",
            "version": "==2018.9"
        },
        "raven": {
            "hashes": [
                "sha256:3fa6de6efa2493a7c827472e984ce9b020797d0da16f1db67197bcc23c8fae54",
                "sha256:44a13f87670836e153951af9a3c80405d36b43097db869a36e92809673692ce4"
            ],
            "index": "pypi",
            "version": "==6.10.0"
        },
        "redis": {
            "hashes": [
                "sha256:724932360d48e5407e8f82e405ab3650a36ed02c7e460d1e6fddf0f038422b54",
                "sha256:9b19425a38fd074eb5795ff2b0d9a55b46a44f91f5347995f27e3ad257a7d775"
            ],
            "index": "pypi",
            "version": "==3.2.0"
        },
        "requests": {
            "hashes": [
                "sha256:502a824f31acdacb3a35b6690b5fbf0bc41d63a24a45c4004352b0242707598e",
                "sha256:7bf2a778576d825600030a110f3c0e3e8edc51dfaafe1c146e39a2027784957b"
            ],
            "version": "==2.21.0"
        },
        "requests-file": {
            "hashes": [
                "sha256:75c175eed739270aec3c5279ffd74e6527dada275c5c0d76b5817e9c86bb7dea",
                "sha256:8f04aa6201bacda0567e7ac7f677f1499b0fc76b22140c54bc06edf1ba92e2fa"
            ],
            "version": "==1.4.3"
        },
        "requests-oauthlib": {
            "hashes": [
                "sha256:bd6533330e8748e94bf0b214775fed487d309b8b8fe823dc45641ebcd9a32f57",
                "sha256:d3ed0c8f2e3bbc6b344fa63d6f933745ab394469da38db16bdddb461c7e25140"
            ],
            "version": "==1.2.0"
        },
        "s3transfer": {
            "hashes": [
                "sha256:7b9ad3213bff7d357f888e0fab5101b56fa1a0548ee77d121c3a3dbfbef4cb2e",
                "sha256:f23d5cb7d862b104401d9021fc82e5fa0e0cf57b7660a1331425aab0c691d021"
            ],
            "version": "==0.2.0"
        },
        "simpleitk": {
            "hashes": [
                "sha256:0781f00dc1cef1c1bb69b702df6e343179858061988cb6caa01e9339f124910c",
                "sha256:0a438f3b360c5d1bab04aff68f81613c591e92b609fa81a666fbc4bcf3b5700e",
                "sha256:16f1c7a0c2d73b6d8c938ccca9c4f075bd5458fc13a9fc05bf7bf015a5d1abe7",
                "sha256:1c7129e89b5ad917a4111876689a949faa9d2dfe920eaba1bb36c7e890a085b6",
                "sha256:2022769692ed384713f86942bbcdba95912cf310266a70a43771818d4f26254a",
                "sha256:3393b6d779cf43cc09298538159332dc82f36455f99fb97e26c1f468ae3421f8",
                "sha256:43ba2b1e18b4feab1730c9ec478688aabefb71385724bbeb1845d8f80f7bddc6",
                "sha256:445d2ebbdb2753b04d457cb1fac2c09a64524ea46b99f22e58821173b2ae3278",
                "sha256:602746995bfb2c1c14aae813ac706af311ac1e1c4feaf56628b422ce4a312028",
                "sha256:69b937bf3059402ea94652f71bf3e0f4054e2d5cd6fb48827dd40652ce528ea6",
                "sha256:6b1e8da4d476af32382e8722674553961adf38abc4a58708020014198aa04819",
                "sha256:6c4a09cdd8fff46740f2f52f860ee1aa6f7cb525e975c169d816d01f08d0c273",
                "sha256:7bc57501fdc434a6416e655387e9a53bda8611a5425c390ce7377602b78b847e",
                "sha256:7ff18bc70ee48bc4712bde78352def3958f306e5c320b1193d4db46afd17d4f8",
                "sha256:8180b749924cc27f79a654cd298f845eae25c3debc0965a542f39786eb048dff",
                "sha256:9af6648b4ff89ca25d0ff3d4c270cff81815e42d48bab49f67a2e59a751b6b71",
                "sha256:a0c94ac5f46df5049f029715582aa1524a709fc2904dcfbbab8f1bb90ea6d9a4",
                "sha256:a5d4d784cca3f6a73204b05a27e4cc6a7e5dd7adeba35e729f71014f1daf196f",
                "sha256:b0da4dd20e5f075da6c5c41ab11693dd240580b0c217061fc22729eea5ed917d",
                "sha256:be6a1c572e1483ac9d310377e5308ec7c7e77f512517e2ba45c55b17f5b4fa76",
                "sha256:d1ae4ccec0190ff880f8fd4e78e6e0ff0535d034492fcb2ddd98442ab46c2efe",
                "sha256:dab26cf027b0a130f29e9bdd6e27d671c68921150c28551fe39fa28f56a45fe8",
                "sha256:e7132dde123ac1778d73ae651091f4a6247f7941ae680248c80d5344e66d93a1",
                "sha256:f12690ded06bf9c785c00aa9fc1f508e71ec98307f6d3b19d20860bd98a80071",
                "sha256:f97eaae265c7f20b2f5c41e7bf765fc7181ce9a0dff1274e062f2696cdc30cac"
            ],
            "index": "pypi",
            "version": "==1.2.0"
        },
        "six": {
            "hashes": [
                "sha256:3350809f0555b11f552448330d0b52d5f24c91a322ea4a15ef22629740f3761c",
                "sha256:d16a0141ec1a18405cd4ce8b4613101da75da0e9a7aec5bdd4fa804d0e0eba73"
            ],
            "version": "==1.12.0"
        },
        "social-auth-app-django": {
            "hashes": [
                "sha256:6d0dd18c2d9e71ca545097d57b44d26f59e624a12833078e8e52f91baf849778",
                "sha256:9237e3d7b6f6f59494c3b02e0cce6efc69c9d33ad9d1a064e3b2318bcbe89ae3",
                "sha256:f151396e5b16e2eee12cd2e211004257826ece24fc4ae97a147df386c1cd7082"
            ],
            "index": "pypi",
            "version": "==3.1.0"
        },
        "social-auth-core": {
            "hashes": [
                "sha256:65122fb4287c70ff7915be0f52150fc1a9b9515eab3c3f0e4cd9dbb2a442a5c3",
                "sha256:cc871fb4528f7cbba67efdba0bc0f7d7c6eeb92113b0cdc9368dd91ffe965782",
                "sha256:f9f36dfa6af2823efb35a5ef65dfd02f66c944f389c33c25dd9621f8bb75a7da"
            ],
            "version": "==3.1.0"
        },
        "sorl-thumbnail": {
            "hashes": [
                "sha256:8dfe5fda91a5047d1d35a0b9effe7b000764a01d648e15ca076f44e9c34b6dbd",
                "sha256:d9e3f018d19293824803e4ffead96b19dfcd44fa7987cea392f50436817bef34"
            ],
            "index": "pypi",
            "version": "==12.5.0"
        },
        "soupsieve": {
            "hashes": [
                "sha256:afa56bf14907bb09403e5d15fbed6275caa4174d36b975226e3b67a3bb6e2c4b",
                "sha256:eaed742b48b1f3e2d45ba6f79401b2ed5dc33b2123dfe216adb90d4bfa0ade26"
            ],
            "version": "==1.8"
        },
        "tifffile": {
            "hashes": [
                "sha256:645e3a427743b9a892c835bcc363b043e732489621d2b6de12933c82b591398c",
                "sha256:6b875c4342a55cbed8ef4af3aa9d7a06b02219089b9f5d7a457918dc73f61f9d"
            ],
            "index": "pypi",
            "version": "==2019.1.4"
        },
        "tldextract": {
            "hashes": [
                "sha256:29797125db1f2e72ce2ee51f7a764ec8b1e6588812520795ffeae93bcd46bab4",
                "sha256:84a0b275c262e34df7506e10767e357e8b5a755a3a620cdc2cfe035061f7806d"
            ],
            "index": "pypi",
            "version": "==2.2.0"
        },
        "urllib3": {
            "hashes": [
                "sha256:61bf29cada3fc2fbefad4fdf059ea4bd1b4a86d2b6d15e1c7c0b582b9752fe39",
                "sha256:de9529817c93f27c8ccbfead6985011db27bd0ddfcdb2d86f3f663385c6a9c22"
            ],
            "markers": "python_version >= '3.4'",
            "version": "==1.24.1"
        },
        "vine": {
            "hashes": [
                "sha256:3cd505dcf980223cfaf13423d371f2e7ff99247e38d5985a01ec8264e4f2aca1",
                "sha256:ee4813e915d0e1a54e5c1963fde0855337f82655678540a6bc5996bca4165f76"
            ],
            "version": "==1.2.0"
        },
        "webencodings": {
            "hashes": [
                "sha256:a0af1213f3c2226497a97e2b3aa01a7e4bee4f403f95be16fc9acd2947514a78",
                "sha256:b36a1c245f2d304965eb4e0a82848379241dc04b865afcc4aab16748587e1923"
            ],
            "version": "==0.5.1"
        },
        "websocket-client": {
            "hashes": [
                "sha256:47a3ddf3ee7ecd4e2f81610bcdc7f44d5dd03b602b911d4ce991cd82310d3f3b",
                "sha256:f6029deea21218f2c771848935aa26c15699c831770f4fa66958bdaabff80ca0"
            ],
            "version": "==0.55.0"
        },
        "whitenoise": {
            "hashes": [
                "sha256:118ab3e5f815d380171b100b05b76de2a07612f422368a201a9ffdeefb2251c1",
                "sha256:42133ddd5229eeb6a0c9899496bdbe56c292394bf8666da77deeb27454c0456a"
            ],
            "index": "pypi",
            "version": "==4.1.2"
        }
    },
    "develop": {
        "alabaster": {
            "hashes": [
                "sha256:446438bdcca0e05bd45ea2de1668c1d9b032e1a9154c2c259092d77031ddd359",
                "sha256:a661d72d58e6ea8a57f7a86e37d86716863ee5e92788398526d58b26a4e4dc02"
            ],
            "version": "==0.7.12"
        },
        "appdirs": {
            "hashes": [
                "sha256:9e5896d1372858f8dd3344faf4e5014d21849c756c8d5701f78f8a103b372d92",
                "sha256:d8b24664561d0d34ddfaec54636d502d7cea6e29c3eaf68f3df6180863e2166e"
            ],
            "version": "==1.4.3"
        },
        "argh": {
            "hashes": [
                "sha256:a9b3aaa1904eeb78e32394cd46c6f37ac0fb4af6dc488daa58971bdc7d7fcaf3",
                "sha256:e9535b8c84dc9571a48999094fda7f33e63c3f1b74f3e5f3ac0105a58405bb65"
            ],
            "version": "==0.26.2"
        },
        "atomicwrites": {
            "hashes": [
                "sha256:03472c30eb2c5d1ba9227e4c2ca66ab8287fbfbbda3888aa93dc2e28fc6811b4",
                "sha256:75a9445bac02d8d058d5e1fe689654ba5a6556a1dfd8ce6ec55a0ed79866cfa6"
            ],
            "version": "==1.3.0"
        },
        "attrs": {
            "hashes": [
                "sha256:10cbf6e27dbce8c30807caf056c8eb50917e0eaafe86347671b57254006c3e69",
                "sha256:ca4be454458f9dec299268d472aaa5a11f67a4ff70093396e1ceae9c76cf4bbb"
            ],
            "version": "==18.2.0"
        },
        "babel": {
            "hashes": [
                "sha256:6778d85147d5d85345c14a26aada5e478ab04e39b078b0745ee6870c2b5cf669",
                "sha256:8cba50f48c529ca3fa18cf81fa9403be176d374ac4d60738b839122dfaaa3d23"
            ],
            "version": "==2.6.0"
        },
        "black": {
            "hashes": [
                "sha256:22158b89c1a6b4eb333a1e65e791a3f8b998cf3b11ae094adb2570f31f769a44",
                "sha256:4b475bbd528acce094c503a3d2dbc2d05a4075f6d0ef7d9e7514518e14cc5191"
            ],
            "index": "pypi",
            "version": "==18.6b4"
        },
        "certifi": {
            "hashes": [
                "sha256:47f9c83ef4c0c621eaef743f133f09fa8a74a9b75f037e8624f83bd1b6626cb7",
                "sha256:993f830721089fef441cdfeb4b2c8c9df86f0c63239f06bd025a76a7daddb033"
            ],
            "version": "==2018.11.29"
        },
        "chardet": {
            "hashes": [
                "sha256:84ab92ed1c4d4f16916e05906b6b75a6c0fb5db821cc65e70cbd64a3e2a5eaae",
                "sha256:fc323ffcaeaed0e0a02bf4d117757b98aed530d9ed4531e3e15460124c106691"
            ],
            "version": "==3.0.4"
        },
        "click": {
            "hashes": [
                "sha256:2335065e6395b9e67ca716de5f7526736bfa6ceead690adf616d925bdc622b13",
                "sha256:5b94b49521f6456670fdb30cd82a4eca9412788a93fa6dd6df72c94d5a8ff2d7"
            ],
            "version": "==7.0"
        },
        "coverage": {
            "hashes": [
                "sha256:09e47c529ff77bf042ecfe858fb55c3e3eb97aac2c87f0349ab5a7efd6b3939f",
                "sha256:0a1f9b0eb3aa15c990c328535655847b3420231af299386cfe5efc98f9c250fe",
                "sha256:0cc941b37b8c2ececfed341444a456912e740ecf515d560de58b9a76562d966d",
                "sha256:10e8af18d1315de936d67775d3a814cc81d0747a1a0312d84e27ae5610e313b0",
                "sha256:1b4276550b86caa60606bd3572b52769860a81a70754a54acc8ba789ce74d607",
                "sha256:1e8a2627c48266c7b813975335cfdea58c706fe36f607c97d9392e61502dc79d",
                "sha256:2b224052bfd801beb7478b03e8a66f3f25ea56ea488922e98903914ac9ac930b",
                "sha256:447c450a093766744ab53bf1e7063ec82866f27bcb4f4c907da25ad293bba7e3",
                "sha256:46101fc20c6f6568561cdd15a54018bb42980954b79aa46da8ae6f008066a30e",
                "sha256:4710dc676bb4b779c4361b54eb308bc84d64a2fa3d78e5f7228921eccce5d815",
                "sha256:510986f9a280cd05189b42eee2b69fecdf5bf9651d4cd315ea21d24a964a3c36",
                "sha256:5535dda5739257effef56e49a1c51c71f1d37a6e5607bb25a5eee507c59580d1",
                "sha256:5a7524042014642b39b1fcae85fb37556c200e64ec90824ae9ecf7b667ccfc14",
                "sha256:5f55028169ef85e1fa8e4b8b1b91c0b3b0fa3297c4fb22990d46ff01d22c2d6c",
                "sha256:6694d5573e7790a0e8d3d177d7a416ca5f5c150742ee703f3c18df76260de794",
                "sha256:6831e1ac20ac52634da606b658b0b2712d26984999c9d93f0c6e59fe62ca741b",
                "sha256:77f0d9fa5e10d03aa4528436e33423bfa3718b86c646615f04616294c935f840",
                "sha256:828ad813c7cdc2e71dcf141912c685bfe4b548c0e6d9540db6418b807c345ddd",
                "sha256:85a06c61598b14b015d4df233d249cd5abfa61084ef5b9f64a48e997fd829a82",
                "sha256:8cb4febad0f0b26c6f62e1628f2053954ad2c555d67660f28dfb1b0496711952",
                "sha256:a5c58664b23b248b16b96253880b2868fb34358911400a7ba39d7f6399935389",
                "sha256:aaa0f296e503cda4bc07566f592cd7a28779d433f3a23c48082af425d6d5a78f",
                "sha256:ab235d9fe64833f12d1334d29b558aacedfbca2356dfb9691f2d0d38a8a7bfb4",
                "sha256:b3b0c8f660fae65eac74fbf003f3103769b90012ae7a460863010539bb7a80da",
                "sha256:bab8e6d510d2ea0f1d14f12642e3f35cefa47a9b2e4c7cea1852b52bc9c49647",
                "sha256:c45297bbdbc8bb79b02cf41417d63352b70bcb76f1bbb1ee7d47b3e89e42f95d",
                "sha256:d19bca47c8a01b92640c614a9147b081a1974f69168ecd494687c827109e8f42",
                "sha256:d64b4340a0c488a9e79b66ec9f9d77d02b99b772c8b8afd46c1294c1d39ca478",
                "sha256:da969da069a82bbb5300b59161d8d7c8d423bc4ccd3b410a9b4d8932aeefc14b",
                "sha256:ed02c7539705696ecb7dc9d476d861f3904a8d2b7e894bd418994920935d36bb",
                "sha256:ee5b8abc35b549012e03a7b1e86c09491457dba6c94112a2482b18589cc2bdb9"
            ],
            "version": "==4.5.2"
        },
        "django": {
            "hashes": [
                "sha256:275bec66fd2588dd517ada59b8bfb23d4a9abc5a362349139ddda3c7ff6f5ade",
                "sha256:939652e9d34d7d53d74d5d8ef82a19e5f8bb2de75618f7e5360691b6e9667963"
            ],
            "index": "pypi",
            "version": "==2.1.7"
        },
        "django-debug-toolbar": {
            "hashes": [
                "sha256:89d75b60c65db363fb24688d977e5fbf0e73386c67acf562d278402a10fc3736",
                "sha256:c2b0134119a624f4ac9398b44f8e28a01c7686ac350a12a74793f3dd57a9eea0"
            ],
            "index": "pypi",
            "version": "==1.11"
        },
        "docutils": {
            "hashes": [
                "sha256:02aec4bd92ab067f6ff27a38a38a41173bf01bed8f89157768c1573f53e474a6",
                "sha256:51e64ef2ebfb29cae1faa133b3710143496eca21c530f3f71424d77687764274",
                "sha256:7a4bd47eaf6596e1295ecb11361139febe29b084a87bf005bf899f9a42edc3c6"
            ],
            "version": "==0.14"
        },
        "factory-boy": {
            "hashes": [
                "sha256:6f25cc4761ac109efd503f096e2ad99421b1159f01a29dbb917359dcd68e08ca",
                "sha256:d552cb872b310ae78bd7429bf318e42e1e903b1a109e899a523293dfa762ea4f"
            ],
            "index": "pypi",
            "version": "==2.11.1"
        },
        "faker": {
            "hashes": [
                "sha256:16342dca4d92bfc83bab6a7daf6650e0ab087605a66bc38f17523fdb01757910",
                "sha256:d871ea315b2dcba9138b8344f2c131a76ac62d6227ca39f69b0c889fec97376c"
            ],
            "version": "==1.0.2"
        },
        "idna": {
            "hashes": [
                "sha256:c357b3f628cf53ae2c4c05627ecc484553142ca23264e593d327bcde5e9c3407",
                "sha256:ea8b7f6188e6fa117537c3df7da9fc686d485087abf6ac197f9c46432f7e4a3c"
            ],
            "version": "==2.8"
        },
        "imagesize": {
            "hashes": [
                "sha256:3f349de3eb99145973fefb7dbe38554414e5c30abd0c8e4b970a7c9d09f3a1d8",
                "sha256:f3832918bc3c66617f92e35f5d70729187676313caa60c187eb0f28b8fe5e3b5"
            ],
            "version": "==1.1.0"
        },
        "jinja2": {
            "hashes": [
                "sha256:74c935a1b8bb9a3947c50a54766a969d4846290e1e788ea44c1392163723c3bd",
                "sha256:f84be1bb0040caca4cea721fcbbbbd61f9be9464ca236387158b0feea01914a4"
            ],
            "version": "==2.10"
        },
        "livereload": {
            "hashes": [
                "sha256:29cadfabcedd12eed792e0131991235b9d4764d4474bed75cf525f57109ec0a2",
                "sha256:e632a6cd1d349155c1d7f13a65be873b38f43ef02961804a1bba8d817fa649a7"
            ],
            "version": "==2.6.0"
        },
        "markupsafe": {
            "hashes": [
                "sha256:00bc623926325b26bb9605ae9eae8a215691f33cae5df11ca5424f06f2d1f473",
                "sha256:09027a7803a62ca78792ad89403b1b7a73a01c8cb65909cd876f7fcebd79b161",
                "sha256:09c4b7f37d6c648cb13f9230d847adf22f8171b1ccc4d5682398e77f40309235",
                "sha256:1027c282dad077d0bae18be6794e6b6b8c91d58ed8a8d89a89d59693b9131db5",
                "sha256:24982cc2533820871eba85ba648cd53d8623687ff11cbb805be4ff7b4c971aff",
                "sha256:29872e92839765e546828bb7754a68c418d927cd064fd4708fab9fe9c8bb116b",
                "sha256:43a55c2930bbc139570ac2452adf3d70cdbb3cfe5912c71cdce1c2c6bbd9c5d1",
                "sha256:46c99d2de99945ec5cb54f23c8cd5689f6d7177305ebff350a58ce5f8de1669e",
                "sha256:500d4957e52ddc3351cabf489e79c91c17f6e0899158447047588650b5e69183",
                "sha256:535f6fc4d397c1563d08b88e485c3496cf5784e927af890fb3c3aac7f933ec66",
                "sha256:62fe6c95e3ec8a7fad637b7f3d372c15ec1caa01ab47926cfdf7a75b40e0eac1",
                "sha256:6dd73240d2af64df90aa7c4e7481e23825ea70af4b4922f8ede5b9e35f78a3b1",
                "sha256:717ba8fe3ae9cc0006d7c451f0bb265ee07739daf76355d06366154ee68d221e",
                "sha256:79855e1c5b8da654cf486b830bd42c06e8780cea587384cf6545b7d9ac013a0b",
                "sha256:7c1699dfe0cf8ff607dbdcc1e9b9af1755371f92a68f706051cc8c37d447c905",
                "sha256:88e5fcfb52ee7b911e8bb6d6aa2fd21fbecc674eadd44118a9cc3863f938e735",
                "sha256:8defac2f2ccd6805ebf65f5eeb132adcf2ab57aa11fdf4c0dd5169a004710e7d",
                "sha256:98c7086708b163d425c67c7a91bad6e466bb99d797aa64f965e9d25c12111a5e",
                "sha256:9add70b36c5666a2ed02b43b335fe19002ee5235efd4b8a89bfcf9005bebac0d",
                "sha256:9bf40443012702a1d2070043cb6291650a0841ece432556f784f004937f0f32c",
                "sha256:ade5e387d2ad0d7ebf59146cc00c8044acbd863725f887353a10df825fc8ae21",
                "sha256:b00c1de48212e4cc9603895652c5c410df699856a2853135b3967591e4beebc2",
                "sha256:b1282f8c00509d99fef04d8ba936b156d419be841854fe901d8ae224c59f0be5",
                "sha256:b2051432115498d3562c084a49bba65d97cf251f5a331c64a12ee7e04dacc51b",
                "sha256:ba59edeaa2fc6114428f1637ffff42da1e311e29382d81b339c1817d37ec93c6",
                "sha256:c8716a48d94b06bb3b2524c2b77e055fb313aeb4ea620c8dd03a105574ba704f",
                "sha256:cd5df75523866410809ca100dc9681e301e3c27567cf498077e8551b6d20e42f",
                "sha256:e249096428b3ae81b08327a63a485ad0878de3fb939049038579ac0ef61e17e7"
            ],
            "version": "==1.1.1"
        },
        "more-itertools": {
            "hashes": [
                "sha256:0125e8f60e9e031347105eb1682cef932f5e97d7b9a1a28d9bf00c22a5daef40",
                "sha256:590044e3942351a1bdb1de960b739ff4ce277960f2425ad4509446dbace8d9d1"
            ],
            "markers": "python_version > '2.7'",
            "version": "==6.0.0"
        },
        "packaging": {
            "hashes": [
                "sha256:0c98a5d0be38ed775798ece1b9727178c4469d9c3b4ada66e8e6b7849f8732af",
                "sha256:9e1cbf8c12b1f1ce0bb5344b8d7ecf66a6f8a6e91bcb0c84593ed6d3ab5c4ab3"
            ],
            "version": "==19.0"
        },
        "pathtools": {
            "hashes": [
                "sha256:7c35c5421a39bb82e58018febd90e3b6e5db34c5443aaaf742b3f33d4655f1c0"
            ],
            "version": "==0.1.2"
        },
        "pluggy": {
            "hashes": [
                "sha256:19ecf9ce9db2fce065a7a0586e07cfb4ac8614fe96edf628a264b1c70116cf8f",
                "sha256:84d306a647cc805219916e62aab89caa97a33a1dd8c342e87a37f91073cd4746"
            ],
            "version": "==0.9.0"
        },
        "port-for": {
            "hashes": [
                "sha256:b16a84bb29c2954db44c29be38b17c659c9c27e33918dec16b90d375cc596f1c"
            ],
            "version": "==0.3.1"
        },
        "py": {
            "hashes": [
                "sha256:64f65755aee5b381cea27766a3a147c3f15b9b6b9ac88676de66ba2ae36793fa",
                "sha256:dc639b046a6e2cff5bbe40194ad65936d6ba360b52b3c3fe1d08a82dd50b5e53"
            ],
            "version": "==1.8.0"
        },
        "pygments": {
            "hashes": [
                "sha256:5ffada19f6203563680669ee7f53b64dabbeb100eb51b61996085e99c03b284a",
                "sha256:e8218dd399a61674745138520d0d4cf2621d7e032439341bc3f647bff125818d"
            ],
            "version": "==2.3.1"
        },
        "pyparsing": {
            "hashes": [
                "sha256:66c9268862641abcac4a96ba74506e594c884e3f57690a696d21ad8210ed667a",
                "sha256:f6c5ef0d7480ad048c054c37632c67fca55299990fff127850181659eea33fc3"
            ],
            "version": "==2.3.1"
        },
        "pytest": {
            "hashes": [
                "sha256:067a1d4bf827ffdd56ad21bd46674703fce77c5957f6c1eef731f6146bfcef1c",
                "sha256:9687049d53695ad45cf5fdc7bbd51f0c49f1ea3ecfc4b7f3fde7501b541f17f4"
            ],
            "version": "==4.3.0"
        },
        "pytest-cov": {
            "hashes": [
                "sha256:0ab664b25c6aa9716cbf203b17ddb301932383046082c081b9848a0edf5add33",
                "sha256:230ef817450ab0699c6cc3c9c8f7a829c34674456f2ed8df1fe1d39780f7c87f"
            ],
            "index": "pypi",
            "version": "==2.6.1"
        },
        "pytest-django": {
            "hashes": [
                "sha256:30d773f1768e8f214a3106f1090e00300ce6edfcac8c55fd13b675fe1cbd1c85",
                "sha256:4d3283e774fe1d40630ee58bf34929b83875e4751b525eeb07a7506996eb42ee"
            ],
            "index": "pypi",
            "version": "==3.4.8"
        },
        "pytest-mock": {
            "hashes": [
                "sha256:4d0d06d173eecf172703219a71dbd4ade0e13904e6bbce1ce660e2e0dc78b5c4",
                "sha256:bfdf02789e3d197bd682a758cae0a4a18706566395fbe2803badcd1335e0173e"
            ],
            "index": "pypi",
            "version": "==1.10.1"
        },
        "python-dateutil": {
            "hashes": [
                "sha256:7e6584c74aeed623791615e26efd690f29817a27c73085b78e4bad02493df2fb",
                "sha256:c89805f6f4d64db21ed966fda138f8a5ed7a4fdbc1a8ee329ce1b74e3c74da9e"
            ],
            "markers": "python_version >= '2.7'",
            "version": "==2.8.0"
        },
        "pytz": {
            "hashes": [
                "sha256:32b0891edff07e28efe91284ed9c31e123d84bea3fd98e1f72be2508f43ef8d9",
                "sha256:d5f05e487007e29e03409f9398d074e158d920d36eb82eaf66fb1136b0c5374c"
            ],
            "index": "pypi",
            "version": "==2018.9"
        },
        "pyupgrade": {
            "hashes": [
                "sha256:a91934fe4af06cc0b41c1a004a247992e4287d49062fd0f6c3901e1b108c984e",
                "sha256:f526aea35607e20ea317c5bf88a098f0539c11330a30ea47d134810b3ef72c8b"
            ],
            "index": "pypi",
            "version": "==1.12.0"
        },
        "pyyaml": {
            "hashes": [
                "sha256:3d7da3009c0f3e783b2c873687652d83b1bbfd5c88e9813fb7e5b03c0dd3108b",
                "sha256:3ef3092145e9b70e3ddd2c7ad59bdd0252a94dfe3949721633e41344de00a6bf",
                "sha256:40c71b8e076d0550b2e6380bada1f1cd1017b882f7e16f09a65be98e017f211a",
                "sha256:558dd60b890ba8fd982e05941927a3911dc409a63dcb8b634feaa0cda69330d3",
                "sha256:a7c28b45d9f99102fa092bb213aa12e0aaf9a6a1f5e395d36166639c1f96c3a1",
                "sha256:aa7dd4a6a427aed7df6fb7f08a580d68d9b118d90310374716ae90b710280af1",
                "sha256:bc558586e6045763782014934bfaf39d48b8ae85a2713117d16c39864085c613",
                "sha256:d46d7982b62e0729ad0175a9bc7e10a566fc07b224d2c79fafb5e032727eaa04",
                "sha256:d5eef459e30b09f5a098b9cea68bebfeb268697f78d647bd255a085371ac7f3f",
                "sha256:e01d3203230e1786cd91ccfdc8f8454c8069c91bee3962ad93b87a4b2860f537",
                "sha256:e170a9e6fcfd19021dd29845af83bb79236068bf5fd4df3327c1be18182b2531"
            ],
            "version": "==3.13"
        },
        "requests": {
            "hashes": [
                "sha256:502a824f31acdacb3a35b6690b5fbf0bc41d63a24a45c4004352b0242707598e",
                "sha256:7bf2a778576d825600030a110f3c0e3e8edc51dfaafe1c146e39a2027784957b"
            ],
            "version": "==2.21.0"
        },
        "six": {
            "hashes": [
                "sha256:3350809f0555b11f552448330d0b52d5f24c91a322ea4a15ef22629740f3761c",
                "sha256:d16a0141ec1a18405cd4ce8b4613101da75da0e9a7aec5bdd4fa804d0e0eba73"
            ],
            "version": "==1.12.0"
        },
        "snowballstemmer": {
            "hashes": [
                "sha256:919f26a68b2c17a7634da993d91339e288964f93c274f1343e3bbbe2096e1128",
                "sha256:9f3bcd3c401c3e862ec0ebe6d2c069ebc012ce142cce209c098ccb5b09136e89"
            ],
            "version": "==1.2.1"
        },
        "sphinx": {
            "hashes": [
                "sha256:b53904fa7cb4b06a39409a492b949193a1b68cc7241a1a8ce9974f86f0d24287",
                "sha256:c1c00fc4f6e8b101a0d037065043460dffc2d507257f2f11acaed71fd2b0c83c"
            ],
            "index": "pypi",
            "version": "==1.8.4"
        },
        "sphinx-autobuild": {
            "hashes": [
                "sha256:66388f81884666e3821edbe05dd53a0cfb68093873d17320d0610de8db28c74e",
                "sha256:e60aea0789cab02fa32ee63c7acae5ef41c06f1434d9fd0a74250a61f5994692"
            ],
            "index": "pypi",
            "version": "==0.7.1"
        },
        "sphinxcontrib-websupport": {
            "hashes": [
                "sha256:68ca7ff70785cbe1e7bccc71a48b5b6d965d79ca50629606c7861a21b206d9dd",
                "sha256:9de47f375baf1ea07cdb3436ff39d7a9c76042c10a769c52353ec46e4e8fc3b9"
            ],
            "version": "==1.1.0"
        },
        "sqlparse": {
            "hashes": [
                "sha256:ce028444cfab83be538752a2ffdb56bc417b7784ff35bb9a3062413717807dec",
                "sha256:d9cf190f51cbb26da0412247dfe4fb5f4098edb73db84e02f9fc21fdca31fed4"
            ],
            "version": "==0.2.4"
        },
        "text-unidecode": {
            "hashes": [
                "sha256:5a1375bb2ba7968740508ae38d92e1f889a0832913cb1c447d5e2046061a396d",
                "sha256:801e38bd550b943563660a91de8d4b6fa5df60a542be9093f7abf819f86050cc"
            ],
            "version": "==1.2"
        },
        "tokenize-rt": {
            "hashes": [
                "sha256:56a0a093db01e984297e4a15813b4196764dc09c5c352617f22ad6c26d4c8042",
                "sha256:6b845036b52d430d395b02981fa4adaeb279c6914b57d8019be0d7d0a98b8a03"
            ],
            "version": "==2.2.0"
        },
        "toml": {
            "hashes": [
                "sha256:229f81c57791a41d65e399fc06bf0848bab550a9dfd5ed66df18ce5f05e73d5c",
                "sha256:235682dd292d5899d361a811df37e04a8828a5b1da3115886b73cf81ebc9100e"
            ],
            "version": "==0.10.0"
        },
        "tornado": {
            "hashes": [
                "sha256:3f8db1394416371fb3a7a56062c77366cf10f8c4d81626df0135a2b2a7e26d2f",
                "sha256:434a2821caa09cf96ffccbfaf101b8c27c4f9eee8f9e5ba933c6c4dc4c7eabbe",
                "sha256:50e3fe9265938d36dd1744e395669555caf161ca5bf46c56d612866cbcda4869",
                "sha256:5e9565c293e904c5642752b2ae0cefe932cd201e82a81cd6ee3480b0448d0250",
                "sha256:981dfdac0308eca069447e4b4fbb029cc91627f58dd7a5f35a97d6245ab5824d",
                "sha256:d675dd93cdad3545e619ce609451a7f77851bd5c3f34c58a1e01f5fd119f40f9",
                "sha256:e90c5fa57a84b1cbd36c656a35a3dd07d130bcca8a2b5ee8cb0f16479bb6e4e3"
            ],
            "version": "==6.0"
        },
        "urllib3": {
            "hashes": [
                "sha256:61bf29cada3fc2fbefad4fdf059ea4bd1b4a86d2b6d15e1c7c0b582b9752fe39",
                "sha256:de9529817c93f27c8ccbfead6985011db27bd0ddfcdb2d86f3f663385c6a9c22"
            ],
            "markers": "python_version >= '3.4'",
            "version": "==1.24.1"
        },
        "watchdog": {
            "hashes": [
                "sha256:965f658d0732de3188211932aeb0bb457587f04f63ab4c1e33eab878e9de961d"
            ],
            "version": "==0.9.0"
        }
    }
}<|MERGE_RESOLUTION|>--- conflicted
+++ resolved
@@ -1,11 +1,7 @@
 {
     "_meta": {
         "hash": {
-<<<<<<< HEAD
-            "sha256": "96214917e0099546abaa5619ffedd287af02e655deb54d91c6cf4e7a86c5ac87"
-=======
-            "sha256": "a73acda4c2676e1e8cbfaf7a8bc48e90df3a74f12e15e29599e9057f08ca7b77"
->>>>>>> b0cf584f
+            "sha256": "72f9c7b65daf8b6e39fcbca3aea676dc3818c22f0c33a16041aad0fb1c62220d"
         },
         "pipfile-spec": 6,
         "requires": {},
@@ -20,17 +16,17 @@
     "default": {
         "amqp": {
             "hashes": [
-                "sha256:16056c952e8029ce8db097edf0d7c2fe2ba9de15d30ba08aee2c5221273d8e23",
-                "sha256:6816eed27521293ee03aa9ace300a07215b11fee4e845588a9b863a7ba30addb"
-            ],
-            "version": "==2.4.1"
+                "sha256:043beb485774ca69718a35602089e524f87168268f0d1ae115f28b88d27f92d7",
+                "sha256:35a3b5006ca00b21aaeec8ceea07130f07b902dd61bfe42815039835f962f5f1"
+            ],
+            "version": "==2.4.2"
         },
         "attrs": {
             "hashes": [
-                "sha256:10cbf6e27dbce8c30807caf056c8eb50917e0eaafe86347671b57254006c3e69",
-                "sha256:ca4be454458f9dec299268d472aaa5a11f67a4ff70093396e1ceae9c76cf4bbb"
-            ],
-            "version": "==18.2.0"
+                "sha256:69c0dbf2ed392de1cb5ec704444b08a5ef81680a61cb899dc08127123af36a79",
+                "sha256:f0b870f674851ecbfbbbd364d6b5cbdff9dcedbc7f3f5e18a6891057f21fe399"
+            ],
+            "version": "==19.1.0"
         },
         "beautifulsoup4": {
             "hashes": [
@@ -57,33 +53,18 @@
         },
         "boto3": {
             "hashes": [
-<<<<<<< HEAD
-                "sha256:3a62698555f170811b406bdf86f404fca6789feb710243a912d7d52c0f7821b8",
-                "sha256:dee89fbbc02c3564fd7c93a507e95c622665ff77d6f16b0ffd04f73384b200e7"
-            ],
-            "index": "pypi",
-            "version": "==1.9.103"
+                "sha256:1b4a86e1167ba7cbb9dbf2a0a0b86447b35a2b901ae5aace75b8196631680957",
+                "sha256:f5b12367c530dac45782251b672f1e911da5c74285f89850b0f4f5694b8c388c"
+            ],
+            "index": "pypi",
+            "version": "==1.9.115"
         },
         "botocore": {
             "hashes": [
-                "sha256:2ec1e94dc4c678bd301bc8023328f043d015e3f143471f07283edc998bdc480c",
-                "sha256:893fef0ab3ee41d207132bd0bea4d114eda5dddbfbd638a6e4e6788b804d5593"
-            ],
-            "version": "==1.12.103"
-=======
-                "sha256:30badbe5dab638e764e23125479e848c446a9669ef0612b8d8d305738bc442d3",
-                "sha256:c2dd70cb1ee2c49aed8bd3782fa82a766ad68921e1230620d41f4efe3b16bb75"
-            ],
-            "index": "pypi",
-            "version": "==1.9.106"
-        },
-        "botocore": {
-            "hashes": [
-                "sha256:60f4f62075d7b274360f74f220e9e56fb404bebd592ccb221e3f5333ceb1febb",
-                "sha256:bff336cccf1ed2b7cab54bb802e135a063cb7614271c6dacd2f49ecbc26df7da"
-            ],
-            "version": "==1.12.106"
->>>>>>> b0cf584f
+                "sha256:7c8ec120bc5bcc4076aebd7dac3a679777ff3a3ce3263c64d7342ea7982b578c",
+                "sha256:f4607f8800f87fd8eacd450699666f92d7fbc48fbb757903ad56825ce08e072a"
+            ],
+            "version": "==1.12.115"
         },
         "brotli": {
             "hashes": [
@@ -129,10 +110,10 @@
         },
         "certifi": {
             "hashes": [
-                "sha256:47f9c83ef4c0c621eaef743f133f09fa8a74a9b75f037e8624f83bd1b6626cb7",
-                "sha256:993f830721089fef441cdfeb4b2c8c9df86f0c63239f06bd025a76a7daddb033"
-            ],
-            "version": "==2018.11.29"
+                "sha256:59b7658e26ca9c7339e00f8f4636cdfe59d34fa37b9b04f6f9e9926b3cece1a5",
+                "sha256:b26104d6835d1f5e49452a26eb2ff87fe7090b89dfcaee5ea2212697e1e1d7ae"
+            ],
+            "version": "==2019.3.9"
         },
         "chardet": {
             "hashes": [
@@ -166,10 +147,10 @@
         },
         "django-appconf": {
             "hashes": [
-                "sha256:6a4d9aea683b4c224d97ab8ee11ad2d29a37072c0c6c509896dd9857466fb261",
-                "sha256:ddab987d14b26731352c01ee69c090a4ebfc9141ed223bef039d79587f22acd9"
-            ],
-            "version": "==1.0.2"
+                "sha256:35f13ca4d567f132b960e2cd4c832c2d03cb6543452d34e29b7ba10371ba80e3",
+                "sha256:c98a7af40062e996b921f5962a1c4f3f0c979fa7885f7be4710cceb90ebe13a6"
+            ],
+            "version": "==1.0.3"
         },
         "django-autocomplete-light": {
             "hashes": [
@@ -278,11 +259,11 @@
         },
         "djangorestframework": {
             "hashes": [
-                "sha256:79c6efbb2514bc50cf25906d7c0a5cfead714c7af667ff4bd110312cd380ae66",
-                "sha256:a4138613b67e3a223be6c97f53b13d759c5b90d2b433bad670b8ebf95402075f"
-            ],
-            "index": "pypi",
-            "version": "==3.9.1"
+                "sha256:8a435df9007c8b7d8e69a21ef06650e3c0cbe0d4b09e55dd1bd74c89a75a9fcd",
+                "sha256:f7a266260d656e1cf4ca54d7a7349609dc8af4fe2590edd0ecd7d7643ea94a17"
+            ],
+            "index": "pypi",
+            "version": "==3.9.2"
         },
         "djangorestframework-guardian": {
             "hashes": [
@@ -357,26 +338,11 @@
         },
         "jsonschema": {
             "hashes": [
-<<<<<<< HEAD
-                "sha256:acc8a90c31d11060516cfd0b414b9f8bcf4bc691b21f0f786ea57dd5255c79db",
-                "sha256:dd3f8ecb1b52d94d45eedb67cb86cac57b94ded562c5d98f63719e55ce58557b"
-            ],
-            "index": "pypi",
-            "version": "==3.0.0"
-=======
                 "sha256:0c0a81564f181de3212efa2d17de1910f8732fa1b71c42266d983cd74304e20d",
                 "sha256:a5f6559964a3851f59040d3b961de5e68e70971afb88ba519d27e6a039efff1a"
             ],
             "index": "pypi",
             "version": "==3.0.1"
-        },
-        "jupyter-core": {
-            "hashes": [
-                "sha256:927d713ffa616ea11972534411544589976b2493fc7e09ad946e010aa7eb9970",
-                "sha256:ba70754aa680300306c699790128f6fbd8c306ee5927976cbe48adacf240c0b7"
-            ],
-            "version": "==4.4.0"
->>>>>>> b0cf584f
         },
         "kiwisolver": {
             "hashes": [
@@ -413,47 +379,11 @@
         },
         "kombu": {
             "hashes": [
-                "sha256:529df9e0ecc0bad9fc2b376c3ce4796c41b482cf697b78b71aea6ebe7ca353c8",
-                "sha256:7a2cbed551103db9a4e2efafe9b63222e012a61a18a881160ad797b9d4e1d0a1"
-            ],
-            "version": "==4.3.0"
-        },
-<<<<<<< HEAD
-=======
-        "markupsafe": {
-            "hashes": [
-                "sha256:00bc623926325b26bb9605ae9eae8a215691f33cae5df11ca5424f06f2d1f473",
-                "sha256:09027a7803a62ca78792ad89403b1b7a73a01c8cb65909cd876f7fcebd79b161",
-                "sha256:09c4b7f37d6c648cb13f9230d847adf22f8171b1ccc4d5682398e77f40309235",
-                "sha256:1027c282dad077d0bae18be6794e6b6b8c91d58ed8a8d89a89d59693b9131db5",
-                "sha256:24982cc2533820871eba85ba648cd53d8623687ff11cbb805be4ff7b4c971aff",
-                "sha256:29872e92839765e546828bb7754a68c418d927cd064fd4708fab9fe9c8bb116b",
-                "sha256:43a55c2930bbc139570ac2452adf3d70cdbb3cfe5912c71cdce1c2c6bbd9c5d1",
-                "sha256:46c99d2de99945ec5cb54f23c8cd5689f6d7177305ebff350a58ce5f8de1669e",
-                "sha256:500d4957e52ddc3351cabf489e79c91c17f6e0899158447047588650b5e69183",
-                "sha256:535f6fc4d397c1563d08b88e485c3496cf5784e927af890fb3c3aac7f933ec66",
-                "sha256:62fe6c95e3ec8a7fad637b7f3d372c15ec1caa01ab47926cfdf7a75b40e0eac1",
-                "sha256:6dd73240d2af64df90aa7c4e7481e23825ea70af4b4922f8ede5b9e35f78a3b1",
-                "sha256:717ba8fe3ae9cc0006d7c451f0bb265ee07739daf76355d06366154ee68d221e",
-                "sha256:79855e1c5b8da654cf486b830bd42c06e8780cea587384cf6545b7d9ac013a0b",
-                "sha256:7c1699dfe0cf8ff607dbdcc1e9b9af1755371f92a68f706051cc8c37d447c905",
-                "sha256:88e5fcfb52ee7b911e8bb6d6aa2fd21fbecc674eadd44118a9cc3863f938e735",
-                "sha256:8defac2f2ccd6805ebf65f5eeb132adcf2ab57aa11fdf4c0dd5169a004710e7d",
-                "sha256:98c7086708b163d425c67c7a91bad6e466bb99d797aa64f965e9d25c12111a5e",
-                "sha256:9add70b36c5666a2ed02b43b335fe19002ee5235efd4b8a89bfcf9005bebac0d",
-                "sha256:9bf40443012702a1d2070043cb6291650a0841ece432556f784f004937f0f32c",
-                "sha256:ade5e387d2ad0d7ebf59146cc00c8044acbd863725f887353a10df825fc8ae21",
-                "sha256:b00c1de48212e4cc9603895652c5c410df699856a2853135b3967591e4beebc2",
-                "sha256:b1282f8c00509d99fef04d8ba936b156d419be841854fe901d8ae224c59f0be5",
-                "sha256:b2051432115498d3562c084a49bba65d97cf251f5a331c64a12ee7e04dacc51b",
-                "sha256:ba59edeaa2fc6114428f1637ffff42da1e311e29382d81b339c1817d37ec93c6",
-                "sha256:c8716a48d94b06bb3b2524c2b77e055fb313aeb4ea620c8dd03a105574ba704f",
-                "sha256:cd5df75523866410809ca100dc9681e301e3c27567cf498077e8551b6d20e42f",
-                "sha256:e249096428b3ae81b08327a63a485ad0878de3fb939049038579ac0ef61e17e7"
-            ],
-            "version": "==1.1.1"
-        },
->>>>>>> b0cf584f
+                "sha256:750579c10e4ce82636cebdaad3cfc96970b4c7c483a040bb94fb52040bc53a48",
+                "sha256:b1a68fe8a1144eab0359be6bbae5e03b6684c98b9b53de7a17ce6d64ef24e4ea"
+            ],
+            "version": "==4.4.0"
+        },
         "matplotlib": {
             "hashes": [
                 "sha256:1ae6549976b6ceb6ee426272a28c0fc9715b3e3669694d560c8f661c5b39e2c5",
@@ -777,11 +707,11 @@
         },
         "tldextract": {
             "hashes": [
-                "sha256:29797125db1f2e72ce2ee51f7a764ec8b1e6588812520795ffeae93bcd46bab4",
-                "sha256:84a0b275c262e34df7506e10767e357e8b5a755a3a620cdc2cfe035061f7806d"
-            ],
-            "index": "pypi",
-            "version": "==2.2.0"
+                "sha256:2c1c5d9d454f79734b4f3da0d603856dd9f820753410a3e9abf0a0c9fde33e97",
+                "sha256:b72bef6013de67c7fa181250bc2c2e089a994d259c09ca95a9771f2f97e29ed1"
+            ],
+            "index": "pypi",
+            "version": "==2.2.1"
         },
         "urllib3": {
             "hashes": [
@@ -852,10 +782,10 @@
         },
         "attrs": {
             "hashes": [
-                "sha256:10cbf6e27dbce8c30807caf056c8eb50917e0eaafe86347671b57254006c3e69",
-                "sha256:ca4be454458f9dec299268d472aaa5a11f67a4ff70093396e1ceae9c76cf4bbb"
-            ],
-            "version": "==18.2.0"
+                "sha256:69c0dbf2ed392de1cb5ec704444b08a5ef81680a61cb899dc08127123af36a79",
+                "sha256:f0b870f674851ecbfbbbd364d6b5cbdff9dcedbc7f3f5e18a6891057f21fe399"
+            ],
+            "version": "==19.1.0"
         },
         "babel": {
             "hashes": [
@@ -874,10 +804,10 @@
         },
         "certifi": {
             "hashes": [
-                "sha256:47f9c83ef4c0c621eaef743f133f09fa8a74a9b75f037e8624f83bd1b6626cb7",
-                "sha256:993f830721089fef441cdfeb4b2c8c9df86f0c63239f06bd025a76a7daddb033"
-            ],
-            "version": "==2018.11.29"
+                "sha256:59b7658e26ca9c7339e00f8f4636cdfe59d34fa37b9b04f6f9e9926b3cece1a5",
+                "sha256:b26104d6835d1f5e49452a26eb2ff87fe7090b89dfcaee5ea2212697e1e1d7ae"
+            ],
+            "version": "==2019.3.9"
         },
         "chardet": {
             "hashes": [
@@ -895,39 +825,39 @@
         },
         "coverage": {
             "hashes": [
-                "sha256:09e47c529ff77bf042ecfe858fb55c3e3eb97aac2c87f0349ab5a7efd6b3939f",
-                "sha256:0a1f9b0eb3aa15c990c328535655847b3420231af299386cfe5efc98f9c250fe",
-                "sha256:0cc941b37b8c2ececfed341444a456912e740ecf515d560de58b9a76562d966d",
-                "sha256:10e8af18d1315de936d67775d3a814cc81d0747a1a0312d84e27ae5610e313b0",
-                "sha256:1b4276550b86caa60606bd3572b52769860a81a70754a54acc8ba789ce74d607",
-                "sha256:1e8a2627c48266c7b813975335cfdea58c706fe36f607c97d9392e61502dc79d",
-                "sha256:2b224052bfd801beb7478b03e8a66f3f25ea56ea488922e98903914ac9ac930b",
-                "sha256:447c450a093766744ab53bf1e7063ec82866f27bcb4f4c907da25ad293bba7e3",
-                "sha256:46101fc20c6f6568561cdd15a54018bb42980954b79aa46da8ae6f008066a30e",
-                "sha256:4710dc676bb4b779c4361b54eb308bc84d64a2fa3d78e5f7228921eccce5d815",
-                "sha256:510986f9a280cd05189b42eee2b69fecdf5bf9651d4cd315ea21d24a964a3c36",
-                "sha256:5535dda5739257effef56e49a1c51c71f1d37a6e5607bb25a5eee507c59580d1",
-                "sha256:5a7524042014642b39b1fcae85fb37556c200e64ec90824ae9ecf7b667ccfc14",
-                "sha256:5f55028169ef85e1fa8e4b8b1b91c0b3b0fa3297c4fb22990d46ff01d22c2d6c",
-                "sha256:6694d5573e7790a0e8d3d177d7a416ca5f5c150742ee703f3c18df76260de794",
-                "sha256:6831e1ac20ac52634da606b658b0b2712d26984999c9d93f0c6e59fe62ca741b",
-                "sha256:77f0d9fa5e10d03aa4528436e33423bfa3718b86c646615f04616294c935f840",
-                "sha256:828ad813c7cdc2e71dcf141912c685bfe4b548c0e6d9540db6418b807c345ddd",
-                "sha256:85a06c61598b14b015d4df233d249cd5abfa61084ef5b9f64a48e997fd829a82",
-                "sha256:8cb4febad0f0b26c6f62e1628f2053954ad2c555d67660f28dfb1b0496711952",
-                "sha256:a5c58664b23b248b16b96253880b2868fb34358911400a7ba39d7f6399935389",
-                "sha256:aaa0f296e503cda4bc07566f592cd7a28779d433f3a23c48082af425d6d5a78f",
-                "sha256:ab235d9fe64833f12d1334d29b558aacedfbca2356dfb9691f2d0d38a8a7bfb4",
-                "sha256:b3b0c8f660fae65eac74fbf003f3103769b90012ae7a460863010539bb7a80da",
-                "sha256:bab8e6d510d2ea0f1d14f12642e3f35cefa47a9b2e4c7cea1852b52bc9c49647",
-                "sha256:c45297bbdbc8bb79b02cf41417d63352b70bcb76f1bbb1ee7d47b3e89e42f95d",
-                "sha256:d19bca47c8a01b92640c614a9147b081a1974f69168ecd494687c827109e8f42",
-                "sha256:d64b4340a0c488a9e79b66ec9f9d77d02b99b772c8b8afd46c1294c1d39ca478",
-                "sha256:da969da069a82bbb5300b59161d8d7c8d423bc4ccd3b410a9b4d8932aeefc14b",
-                "sha256:ed02c7539705696ecb7dc9d476d861f3904a8d2b7e894bd418994920935d36bb",
-                "sha256:ee5b8abc35b549012e03a7b1e86c09491457dba6c94112a2482b18589cc2bdb9"
-            ],
-            "version": "==4.5.2"
+                "sha256:3684fabf6b87a369017756b551cef29e505cb155ddb892a7a29277b978da88b9",
+                "sha256:39e088da9b284f1bd17c750ac672103779f7954ce6125fd4382134ac8d152d74",
+                "sha256:3c205bc11cc4fcc57b761c2da73b9b72a59f8d5ca89979afb0c1c6f9e53c7390",
+                "sha256:465ce53a8c0f3a7950dfb836438442f833cf6663d407f37d8c52fe7b6e56d7e8",
+                "sha256:48020e343fc40f72a442c8a1334284620f81295256a6b6ca6d8aa1350c763bbe",
+                "sha256:5296fc86ab612ec12394565c500b412a43b328b3907c0d14358950d06fd83baf",
+                "sha256:5f61bed2f7d9b6a9ab935150a6b23d7f84b8055524e7be7715b6513f3328138e",
+                "sha256:68a43a9f9f83693ce0414d17e019daee7ab3f7113a70c79a3dd4c2f704e4d741",
+                "sha256:6b8033d47fe22506856fe450470ccb1d8ba1ffb8463494a15cfc96392a288c09",
+                "sha256:7ad7536066b28863e5835e8cfeaa794b7fe352d99a8cded9f43d1161be8e9fbd",
+                "sha256:7bacb89ccf4bedb30b277e96e4cc68cd1369ca6841bde7b005191b54d3dd1034",
+                "sha256:839dc7c36501254e14331bcb98b27002aa415e4af7ea039d9009409b9d2d5420",
+                "sha256:8f9a95b66969cdea53ec992ecea5406c5bd99c9221f539bca1e8406b200ae98c",
+                "sha256:932c03d2d565f75961ba1d3cec41ddde00e162c5b46d03f7423edcb807734eab",
+                "sha256:988529edadc49039d205e0aa6ce049c5ccda4acb2d6c3c5c550c17e8c02c05ba",
+                "sha256:998d7e73548fe395eeb294495a04d38942edb66d1fa61eb70418871bc621227e",
+                "sha256:9de60893fb447d1e797f6bf08fdf0dbcda0c1e34c1b06c92bd3a363c0ea8c609",
+                "sha256:9e80d45d0c7fcee54e22771db7f1b0b126fb4a6c0a2e5afa72f66827207ff2f2",
+                "sha256:a545a3dfe5082dc8e8c3eb7f8a2cf4f2870902ff1860bd99b6198cfd1f9d1f49",
+                "sha256:a5d8f29e5ec661143621a8f4de51adfb300d7a476224156a39a392254f70687b",
+                "sha256:aca06bfba4759bbdb09bf52ebb15ae20268ee1f6747417837926fae990ebc41d",
+                "sha256:bb23b7a6fd666e551a3094ab896a57809e010059540ad20acbeec03a154224ce",
+                "sha256:bfd1d0ae7e292105f29d7deaa9d8f2916ed8553ab9d5f39ec65bcf5deadff3f9",
+                "sha256:c62ca0a38958f541a73cf86acdab020c2091631c137bd359c4f5bddde7b75fd4",
+                "sha256:c709d8bda72cf4cd348ccec2a4881f2c5848fd72903c185f363d361b2737f773",
+                "sha256:c968a6aa7e0b56ecbd28531ddf439c2ec103610d3e2bf3b75b813304f8cb7723",
+                "sha256:df785d8cb80539d0b55fd47183264b7002077859028dfe3070cf6359bf8b2d9c",
+                "sha256:f406628ca51e0ae90ae76ea8398677a921b36f0bd71aab2099dfed08abd0322f",
+                "sha256:f46087bbd95ebae244a0eda01a618aff11ec7a069b15a3ef8f6b520db523dcf1",
+                "sha256:f8019c5279eb32360ca03e9fac40a12667715546eed5c5eb59eb381f2f501260",
+                "sha256:fc5f4d209733750afd2714e9109816a29500718b32dd9a5db01c0cb3a019b96a"
+            ],
+            "version": "==4.5.3"
         },
         "django": {
             "hashes": [
@@ -963,10 +893,10 @@
         },
         "faker": {
             "hashes": [
-                "sha256:16342dca4d92bfc83bab6a7daf6650e0ab087605a66bc38f17523fdb01757910",
-                "sha256:d871ea315b2dcba9138b8344f2c131a76ac62d6227ca39f69b0c889fec97376c"
-            ],
-            "version": "==1.0.2"
+                "sha256:00b7011757c4907546f17d0e47df098b542ea2b04c966ee0e80a493aae2c13c8",
+                "sha256:745ac8b9c9526e338696e07b7f2e206e5e317e5744e22fdd7c2894bf19af41f1"
+            ],
+            "version": "==1.0.4"
         },
         "idna": {
             "hashes": [
@@ -1086,10 +1016,10 @@
         },
         "pytest": {
             "hashes": [
-                "sha256:067a1d4bf827ffdd56ad21bd46674703fce77c5957f6c1eef731f6146bfcef1c",
-                "sha256:9687049d53695ad45cf5fdc7bbd51f0c49f1ea3ecfc4b7f3fde7501b541f17f4"
-            ],
-            "version": "==4.3.0"
+                "sha256:592eaa2c33fae68c7d75aacf042efc9f77b27c08a6224a4f59beab8d9a420523",
+                "sha256:ad3ad5c450284819ecde191a654c09b0ec72257a2c711b9633d677c71c9850c4"
+            ],
+            "version": "==4.3.1"
         },
         "pytest-cov": {
             "hashes": [
@@ -1141,19 +1071,19 @@
         },
         "pyyaml": {
             "hashes": [
-                "sha256:3d7da3009c0f3e783b2c873687652d83b1bbfd5c88e9813fb7e5b03c0dd3108b",
-                "sha256:3ef3092145e9b70e3ddd2c7ad59bdd0252a94dfe3949721633e41344de00a6bf",
-                "sha256:40c71b8e076d0550b2e6380bada1f1cd1017b882f7e16f09a65be98e017f211a",
-                "sha256:558dd60b890ba8fd982e05941927a3911dc409a63dcb8b634feaa0cda69330d3",
-                "sha256:a7c28b45d9f99102fa092bb213aa12e0aaf9a6a1f5e395d36166639c1f96c3a1",
-                "sha256:aa7dd4a6a427aed7df6fb7f08a580d68d9b118d90310374716ae90b710280af1",
-                "sha256:bc558586e6045763782014934bfaf39d48b8ae85a2713117d16c39864085c613",
-                "sha256:d46d7982b62e0729ad0175a9bc7e10a566fc07b224d2c79fafb5e032727eaa04",
-                "sha256:d5eef459e30b09f5a098b9cea68bebfeb268697f78d647bd255a085371ac7f3f",
-                "sha256:e01d3203230e1786cd91ccfdc8f8454c8069c91bee3962ad93b87a4b2860f537",
-                "sha256:e170a9e6fcfd19021dd29845af83bb79236068bf5fd4df3327c1be18182b2531"
-            ],
-            "version": "==3.13"
+                "sha256:1adecc22f88d38052fb787d959f003811ca858b799590a5eaa70e63dca50308c",
+                "sha256:436bc774ecf7c103814098159fbb84c2715d25980175292c648f2da143909f95",
+                "sha256:460a5a4248763f6f37ea225d19d5c205677d8d525f6a83357ca622ed541830c2",
+                "sha256:5a22a9c84653debfbf198d02fe592c176ea548cccce47553f35f466e15cf2fd4",
+                "sha256:7a5d3f26b89d688db27822343dfa25c599627bc92093e788956372285c6298ad",
+                "sha256:9372b04a02080752d9e6f990179a4ab840227c6e2ce15b95e1278456664cf2ba",
+                "sha256:a5dcbebee834eaddf3fa7366316b880ff4062e4bcc9787b78c7fbb4a26ff2dd1",
+                "sha256:aee5bab92a176e7cd034e57f46e9df9a9862a71f8f37cad167c6fc74c65f5b4e",
+                "sha256:c51f642898c0bacd335fc119da60baae0824f2cde95b0330b56c0553439f0673",
+                "sha256:c68ea4d3ba1705da1e0d85da6684ac657912679a649e8868bd850d2c299cce13",
+                "sha256:e23d0cc5299223dcc37885dae624f382297717e459ea24053709675a976a3e19"
+            ],
+            "version": "==5.1"
         },
         "requests": {
             "hashes": [
@@ -1178,11 +1108,11 @@
         },
         "sphinx": {
             "hashes": [
-                "sha256:b53904fa7cb4b06a39409a492b949193a1b68cc7241a1a8ce9974f86f0d24287",
-                "sha256:c1c00fc4f6e8b101a0d037065043460dffc2d507257f2f11acaed71fd2b0c83c"
-            ],
-            "index": "pypi",
-            "version": "==1.8.4"
+                "sha256:9f3e17c64b34afc653d7c5ec95766e03043cc6d80b0de224f59b6b6e19d37c3c",
+                "sha256:c7658aab75c920288a8cf6f09f244c6cfdae30d82d803ac1634d9f223a80ca08"
+            ],
+            "index": "pypi",
+            "version": "==1.8.5"
         },
         "sphinx-autobuild": {
             "hashes": [
@@ -1201,10 +1131,10 @@
         },
         "sqlparse": {
             "hashes": [
-                "sha256:ce028444cfab83be538752a2ffdb56bc417b7784ff35bb9a3062413717807dec",
-                "sha256:d9cf190f51cbb26da0412247dfe4fb5f4098edb73db84e02f9fc21fdca31fed4"
-            ],
-            "version": "==0.2.4"
+                "sha256:40afe6b8d4b1117e7dff5504d7a8ce07d9a1b15aeeade8a2d10f130a834f8177",
+                "sha256:7c3dca29c022744e95b547e867cee89f4fce4373f3549ccd8797d8eb52cdb873"
+            ],
+            "version": "==0.3.0"
         },
         "text-unidecode": {
             "hashes": [
@@ -1229,15 +1159,15 @@
         },
         "tornado": {
             "hashes": [
-                "sha256:3f8db1394416371fb3a7a56062c77366cf10f8c4d81626df0135a2b2a7e26d2f",
-                "sha256:434a2821caa09cf96ffccbfaf101b8c27c4f9eee8f9e5ba933c6c4dc4c7eabbe",
-                "sha256:50e3fe9265938d36dd1744e395669555caf161ca5bf46c56d612866cbcda4869",
-                "sha256:5e9565c293e904c5642752b2ae0cefe932cd201e82a81cd6ee3480b0448d0250",
-                "sha256:981dfdac0308eca069447e4b4fbb029cc91627f58dd7a5f35a97d6245ab5824d",
-                "sha256:d675dd93cdad3545e619ce609451a7f77851bd5c3f34c58a1e01f5fd119f40f9",
-                "sha256:e90c5fa57a84b1cbd36c656a35a3dd07d130bcca8a2b5ee8cb0f16479bb6e4e3"
-            ],
-            "version": "==6.0"
+                "sha256:1a58f2d603476d5e462f7c28ca1dbb5ac7e51348b27a9cac849cdec3471101f8",
+                "sha256:33f93243cd46dd398e5d2bbdd75539564d1f13f25d704cfc7541db74066d6695",
+                "sha256:34e59401afcecf0381a28228daad8ed3275bcb726810654612d5e9c001f421b7",
+                "sha256:35817031611d2c296c69e5023ea1f9b5720be803e3bb119464bb2a0405d5cd70",
+                "sha256:666b335cef5cc2759c21b7394cff881f71559aaf7cb8c4458af5bb6cb7275b47",
+                "sha256:81203efb26debaaef7158187af45bc440796de9fb1df12a75b65fae11600a255",
+                "sha256:de274c65f45f6656c375cdf1759dbf0bc52902a1e999d12a35eb13020a641a53"
+            ],
+            "version": "==6.0.1"
         },
         "urllib3": {
             "hashes": [
