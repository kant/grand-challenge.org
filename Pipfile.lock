--- conflicted
+++ resolved
@@ -1,11 +1,7 @@
 {
     "_meta": {
         "hash": {
-<<<<<<< HEAD
-            "sha256": "062a5064668ed53e2e8c37a61db88a63a9d887edf000f0a91f987902b3c3b894"
-=======
-            "sha256": "54d4592530c39c899e7c2e89021d110fcef2b53620620a94005d9973eef3ebec"
->>>>>>> 1a2d5851
+            "sha256": "d2a8e4a56ddd1bd81c066d8d8394bfc40a457773a4ec857103e1e4d83ac6002d"
         },
         "pipfile-spec": 6,
         "requires": {},
