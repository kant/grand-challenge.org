{
    "_meta": {
        "hash": {
<<<<<<< HEAD
            "sha256": "043fdddce7b564962eb6e78bad8fb26534d7d8fb74f0a8d14930c58a38dcb913"
=======
            "sha256": "a8126d566dcd1e56f075a20193736f7dc14be21ecba4b6d9ad31327d376d634d"
>>>>>>> d8772ad7
        },
        "pipfile-spec": 6,
        "requires": {},
        "sources": [
            {
                "name": "pypi",
                "url": "https://pypi.python.org/simple",
                "verify_ssl": true
            }
        ]
    },
    "default": {
        "amqp": {
            "hashes": [
                "sha256:073dd02fdd73041bffc913b767866015147b61f2a9bc104daef172fc1a0066eb",
                "sha256:eed41946890cd43e8dee44a316b85cf6fee5a1a34bb4a562b660a358eb529e1b"
            ],
            "version": "==2.3.2"
        },
        "beautifulsoup4": {
            "hashes": [
                "sha256:194ec62a25438adcb3fdb06378b26559eda1ea8a747367d34c33cef9c7f48d57",
                "sha256:90f8e61121d6ae58362ce3bed8cd997efb00c914eae0ff3d363c32f9a9822d10",
                "sha256:f0abd31228055d698bb392a826528ea08ebb9959e6bea17c606fd9c9009db938"
            ],
            "index": "pypi",
            "version": "==4.6.3"
        },
        "billiard": {
            "hashes": [
                "sha256:ed65448da5877b5558f19d2f7f11f8355ea76b3e63e1c0a6059f47cfae5f1c84"
            ],
            "version": "==3.5.0.4"
        },
        "bleach": {
            "hashes": [
                "sha256:48d39675b80a75f6d1c3bdbffec791cf0bbbab665cf01e20da701c77de278718",
                "sha256:73d26f018af5d5adcdabf5c1c974add4361a9c76af215fe32fdec8a6fc5fb9b9"
            ],
<<<<<<< HEAD
=======
            "index": "pypi",
>>>>>>> d8772ad7
            "version": "==3.0.2"
        },
        "celery": {
            "extras": [
                "redis"
            ],
            "hashes": [
                "sha256:77dab4677e24dc654d42dfbdfed65fa760455b6bb563a0877ecc35f4cfcfc678",
                "sha256:ad7a7411772b80a4d6c64f2f7f723200e39fb66cf614a7fdfab76d345acc7b13"
            ],
            "index": "pypi",
            "version": "==4.2.1"
        },
        "certifi": {
            "hashes": [
                "sha256:339dc09518b07e2fa7eda5450740925974815557727d6bd35d319c1524a04a4c",
                "sha256:6d58c986d22b038c8c0df30d639f23a3e6d172a05c3583e766f4c0b785c0986a"
            ],
            "version": "==2018.10.15"
        },
        "chardet": {
            "hashes": [
                "sha256:84ab92ed1c4d4f16916e05906b6b75a6c0fb5db821cc65e70cbd64a3e2a5eaae",
                "sha256:fc323ffcaeaed0e0a02bf4d117757b98aed530d9ed4531e3e15460124c106691"
            ],
            "version": "==3.0.4"
        },
        "cycler": {
            "hashes": [
                "sha256:1d8a5ae1ff6c5cf9b93e8811e581232ad8920aeec647c37316ceac982b08cb2d",
                "sha256:cd7b2d1018258d7247a71425e9f26463dfb444d411c39569972f4ce586b0c9d8"
            ],
            "version": "==0.10.0"
        },
        "decorator": {
            "hashes": [
                "sha256:2c51dff8ef3c447388fe5e4453d24a2bf128d3a4c32af3fabef1f01c6851ab82",
                "sha256:c39efa13fbdeb4506c476c9b3babf6a718da943dab7811c206005a4a956c080c"
            ],
            "version": "==4.3.0"
        },
        "defusedxml": {
            "hashes": [
                "sha256:24d7f2f94f7f3cb6061acb215685e5125fbcdc40a857eff9de22518820b0a4f4",
                "sha256:702a91ade2968a82beb0db1e0766a6a273f33d4616a6ce8cde475d8e09853b20"
            ],
            "markers": "python_version >= '3.0'",
            "version": "==0.5.0"
        },
        "django": {
            "hashes": [
                "sha256:acdcc1f61fdb0a0c82a1d3bf1879a414e7732ea894a7632af7f6d66ec7ab5bb3",
                "sha256:efbcad7ebb47daafbcead109b38a5bd519a3c3cd92c6ed0f691ff97fcdd16b45"
            ],
            "index": "pypi",
            "version": "==2.1.2"
        },
        "django-appconf": {
            "hashes": [
                "sha256:6a4d9aea683b4c224d97ab8ee11ad2d29a37072c0c6c509896dd9857466fb261",
                "sha256:ddab987d14b26731352c01ee69c090a4ebfc9141ed223bef039d79587f22acd9"
            ],
            "version": "==1.0.2"
        },
        "django-celery-beat": {
            "hashes": [
                "sha256:b25bc19a589e2851361408708a2aac43524608dd35b85d34a295f90f873a75e5",
                "sha256:f3be14a02280d9977757acfcc8464d0bb5a24c3ed5fbd88b60ca63bb24fce632"
            ],
            "index": "pypi",
            "version": "==1.2.0"
        },
        "django-celery-email": {
            "hashes": [
                "sha256:1b2e0e31c6266007463befdc23934696fc93dcf320dfc85b8bb6b063cfe9558a",
                "sha256:e5f9122c02ec58d3e49653475ad1b8612fd752681ce2f006d9c0792c57046283"
            ],
            "index": "pypi",
            "version": "==2.0.1"
        },
        "django-celery-results": {
            "hashes": [
                "sha256:8bca2605eeff4418be7ce428a6958d64bee0f5bdf1f8e563fbc09a9e2f3d990f",
                "sha256:dfa240fb535a1a2d01c9e605ad71629909318eae6b893c5009eafd7265fde10b"
            ],
            "index": "pypi",
            "version": "==1.0.1"
        },
        "django-compat": {
            "hashes": [
                "sha256:3ac9a3bedc56b9365d9eb241bc5157d0c193769bf995f9a78dc1bc24e7c2331b"
            ],
            "version": "==1.0.15"
        },
        "django-countries": {
            "hashes": [
                "sha256:2f684e2c2b8afdfd80137c8bcbb2d75f62a4a7863101cc62b4d84d3c9f27fdab",
                "sha256:74ebe919aeccea818dafea17b0b243fb1280c55226cb315b9622f0c0416536d2"
            ],
            "index": "pypi",
            "version": "==5.3.2"
        },
        "django-crispy-forms": {
            "hashes": [
                "sha256:5952bab971110d0b86c278132dae0aa095beee8f723e625c3d3fa28888f1675f",
                "sha256:705ededc554ad8736157c666681165fe22ead2dec0d5446d65fc9dd976a5a876"
            ],
            "index": "pypi",
            "version": "==1.7.2"
        },
        "django-favicon-plus": {
            "hashes": [
                "sha256:3394a951d8dc611eb1ea027ad1181d7f650ca234506585b27e93d7ed06b981bf"
            ],
            "index": "pypi",
            "version": "==0.0.8"
        },
        "django-filter": {
            "hashes": [
                "sha256:6f4e4bc1a11151178520567b50320e5c32f8edb552139d93ea3e30613b886f56",
                "sha256:86c3925020c27d072cdae7b828aaa5d165c2032a629abbe3c3a1be1edae61c58"
            ],
            "index": "pypi",
            "version": "==2.0.0"
        },
        "django-guardian": {
            "hashes": [
                "sha256:8836ac9263c9bd8c162efa5fbd0729f7f8ef83008c8da298e8e2aa81ea624c47",
                "sha256:c3c0ab257c9d94ce154b9ee32994e3cff8b350c384040705514e14a9fb7c8191"
            ],
            "version": "==1.4.9"
        },
<<<<<<< HEAD
        "django-js-asset": {
            "hashes": [
                "sha256:30149158206f693a5d027fe590096fc84495486bd11cd77d395b4f2ec27fc1d0",
                "sha256:a395d8d19eb201ea8d2bd4f145b38f1717cd74c0f609f040141d8724c5a27f36"
            ],
            "version": "==1.1.0"
        },
        "django-mptt": {
            "hashes": [
                "sha256:18a41d1b56ca7c02a5b04d246e33ee2d18f6ee5459c02ed1d945f5abdef23a2e",
                "sha256:689a04cce0981671d6061a9928c33a16b47abb0d4cd43cf7dec31ae284fdae9d"
            ],
            "index": "pypi",
            "version": "==0.9.1"
        },
=======
>>>>>>> d8772ad7
        "django-select2": {
            "hashes": [
                "sha256:7e5a3da54332cb94174a91e0a03177ce44c152049b0876424ba81fc805dbb89f",
                "sha256:f93b5b626e5c0e8ced24e1e31027eb4850649216e4132cdc3f3880c0bed241c9"
            ],
            "index": "pypi",
            "version": "==6.3.1"
        },
<<<<<<< HEAD
        "django-timezone-field": {
            "hashes": [
                "sha256:7d7a37cfeacec5b1e81cd2f0aa334d46ebaa369cd516028579ed343cbc676c38",
                "sha256:d9fdab77c443b78c362ffaeb50fe7d7b54692c89aaae8ca1cae67848139b82ac"
            ],
            "version": "==3.0"
=======
        "django-summernote": {
            "hashes": [
                "sha256:a3d48cd50ac23aa16beebdff8c88f04ad697f547316786b80ed7de6bcc750586"
            ],
            "index": "pypi",
            "version": "==0.8.10.0"
>>>>>>> d8772ad7
        },
        "django-userena-ce": {
            "hashes": [
                "sha256:0ea30473d5e4f4a60234288dfe0bff3e7198859f4ccf78a7917491887396353d",
                "sha256:2b1125091cf0d6d62fd9b3dc05e118bcc53ee54d03dc0ef4af6eac2901904326"
            ],
            "index": "pypi",
            "version": "==4.1.0"
        },
        "djangorestframework": {
            "hashes": [
                "sha256:607865b0bb1598b153793892101d881466bd5a991de12bd6229abb18b1c86136",
                "sha256:63f76cbe1e7d12b94c357d7e54401103b2e52aef0f7c1650d6c820ad708776e5"
            ],
            "index": "pypi",
            "version": "==3.9.0"
        },
        "docker": {
            "hashes": [
                "sha256:31421f16c01ffbd1ea7353c7e7cd7540bf2e5906d6173eb51c8fea4e0ea38b19",
                "sha256:fbe82af9b94ccced752527c8de07fa20267f9634b48674ba478a0bb4000a0b1e"
            ],
            "index": "pypi",
            "version": "==3.5.1"
        },
        "docker-pycreds": {
            "hashes": [
                "sha256:0a941b290764ea7286bd77f54c0ace43b86a8acd6eb9ead3de9840af52384079",
                "sha256:8b0e956c8d206f832b06aa93a710ba2c3bcbacb5a314449c040b0b814355bbff"
            ],
            "version": "==0.3.0"
        },
        "easy-thumbnails": {
            "hashes": [
                "sha256:e244d1f26027fc32c6ca60ffb0169a39099446f614b0433e907a2588ae7d9b95"
            ],
            "version": "==2.5"
        },
        "entrypoints": {
            "hashes": [
                "sha256:10ad569bb245e7e2ba425285b9fa3e8178a0dc92fc53b1e1c553805e15a8825b",
                "sha256:d2d587dde06f99545fb13a383d2cd336a8ff1f359c5839ce3a64c917d10c029f"
            ],
            "version": "==0.2.3"
        },
        "gunicorn": {
            "hashes": [
                "sha256:aa8e0b40b4157b36a5df5e599f45c9c76d6af43845ba3b3b0efe2c70473c2471",
                "sha256:fa2662097c66f920f53f70621c6c58ca4a3c4d3434205e608e121b5b3b71f4f3"
            ],
            "index": "pypi",
            "version": "==19.9.0"
        },
        "html2text": {
            "hashes": [
                "sha256:490db40fe5b2cd79c461cf56be4d39eb8ca68191ae41ba3ba79f6cb05b7dd662",
                "sha256:627514fb30e7566b37be6900df26c2c78a030cc9e6211bda604d8181233bcdd4"
            ],
            "version": "==2018.1.9"
        },
        "httplib2": {
            "hashes": [
                "sha256:e71daed9a0e6373642db61166fa70beecc9bf04383477f84671348c02a04cbdf"
            ],
            "version": "==0.11.3"
        },
        "idna": {
            "hashes": [
                "sha256:156a6814fb5ac1fc6850fb002e0852d56c0c8d2531923a51032d1b70760e186e",
                "sha256:684a38a6f903c1d71d6d5fac066b58d7768af4de2b832e426ec79c30daa94a16"
            ],
            "version": "==2.7"
        },
        "ipython-genutils": {
            "hashes": [
                "sha256:72dd37233799e619666c9f639a9da83c34013a73e8bbc79a7a6348d93c61fab8",
                "sha256:eb2e116e75ecef9d4d228fdc66af54269afa26ab4463042e33785b887c628ba8"
            ],
            "version": "==0.2.0"
        },
        "jinja2": {
            "hashes": [
                "sha256:74c935a1b8bb9a3947c50a54766a969d4846290e1e788ea44c1392163723c3bd",
                "sha256:f84be1bb0040caca4cea721fcbbbbd61f9be9464ca236387158b0feea01914a4"
            ],
            "version": "==2.10"
        },
        "jsonschema": {
            "hashes": [
                "sha256:000e68abd33c972a5248544925a0cae7d1125f9bf6c58280d37546b946769a08",
                "sha256:6ff5f3180870836cae40f06fa10419f557208175f13ad7bc26caa77beb1f6e02"
            ],
            "version": "==2.6.0"
        },
        "jupyter-core": {
            "hashes": [
                "sha256:927d713ffa616ea11972534411544589976b2493fc7e09ad946e010aa7eb9970",
                "sha256:ba70754aa680300306c699790128f6fbd8c306ee5927976cbe48adacf240c0b7"
            ],
            "version": "==4.4.0"
        },
        "kiwisolver": {
            "hashes": [
                "sha256:0ee4ed8b3ae8f5f712b0aa9ebd2858b5b232f1b9a96b0943dceb34df2a223bc3",
                "sha256:0f7f532f3c94e99545a29f4c3f05637f4d2713e7fd91b4dd8abfc18340b86cd5",
                "sha256:1a078f5dd7e99317098f0e0d490257fd0349d79363e8c923d5bb76428f318421",
                "sha256:1aa0b55a0eb1bd3fa82e704f44fb8f16e26702af1a073cc5030eea399e617b56",
                "sha256:2874060b91e131ceeff00574b7c2140749c9355817a4ed498e82a4ffa308ecbc",
                "sha256:379d97783ba8d2934d52221c833407f20ca287b36d949b4bba6c75274bcf6363",
                "sha256:3b791ddf2aefc56382aadc26ea5b352e86a2921e4e85c31c1f770f527eb06ce4",
                "sha256:4329008a167fac233e398e8a600d1b91539dc33c5a3eadee84c0d4b04d4494fa",
                "sha256:45813e0873bbb679334a161b28cb9606d9665e70561fd6caa8863e279b5e464b",
                "sha256:53a5b27e6b5717bdc0125338a822605084054c80f382051fb945d2c0e6899a20",
                "sha256:574f24b9805cb1c72d02b9f7749aa0cc0b81aa82571be5201aa1453190390ae5",
                "sha256:66f82819ff47fa67a11540da96966fb9245504b7f496034f534b81cacf333861",
                "sha256:79e5fe3ccd5144ae80777e12973027bd2f4f5e3ae8eb286cabe787bed9780138",
                "sha256:83410258eb886f3456714eea4d4304db3a1fc8624623fc3f38a487ab36c0f653",
                "sha256:8b6a7b596ce1d2a6d93c3562f1178ebd3b7bb445b3b0dd33b09f9255e312a965",
                "sha256:9576cb63897fbfa69df60f994082c3f4b8e6adb49cccb60efb2a80a208e6f996",
                "sha256:95a25d9f3449046ecbe9065be8f8380c03c56081bc5d41fe0fb964aaa30b2195",
                "sha256:a424f048bebc4476620e77f3e4d1f282920cef9bc376ba16d0b8fe97eec87cde",
                "sha256:aaec1cfd94f4f3e9a25e144d5b0ed1eb8a9596ec36d7318a504d813412563a85",
                "sha256:acb673eecbae089ea3be3dcf75bfe45fc8d4dcdc951e27d8691887963cf421c7",
                "sha256:b15bc8d2c2848a4a7c04f76c9b3dc3561e95d4dabc6b4f24bfabe5fd81a0b14f",
                "sha256:b1c240d565e977d80c0083404c01e4d59c5772c977fae2c483f100567f50847b",
                "sha256:c595693de998461bcd49b8d20568c8870b3209b8ea323b2a7b0ea86d85864694",
                "sha256:ce3be5d520b4d2c3e5eeb4cd2ef62b9b9ab8ac6b6fedbaa0e39cdb6f50644278",
                "sha256:e0f910f84b35c36a3513b96d816e6442ae138862257ae18a0019d2fc67b041dc",
                "sha256:ea36e19ac0a483eea239320aef0bd40702404ff8c7e42179a2d9d36c5afcb55c",
                "sha256:efabbcd4f406b532206b8801058c8bab9e79645b9880329253ae3322b7b02cd5",
                "sha256:f923406e6b32c86309261b8195e24e18b6a8801df0cfc7814ac44017bfcb3939"
            ],
            "version": "==1.0.1"
        },
        "kombu": {
            "hashes": [
                "sha256:86adec6c60f63124e2082ea8481bbe4ebe04fde8ebed32c177c7f0cd2c1c9082",
                "sha256:b274db3a4eacc4789aeb24e1de3e460586db7c4fc8610f7adcc7a3a1709a60af"
            ],
            "version": "==4.2.1"
        },
        "markupsafe": {
            "hashes": [
                "sha256:048ef924c1623740e70204aa7143ec592504045ae4429b59c30054cb31e3c432",
                "sha256:130f844e7f5bdd8e9f3f42e7102ef1d49b2e6fdf0d7526df3f87281a532d8c8b",
                "sha256:19f637c2ac5ae9da8bfd98cef74d64b7e1bb8a63038a3505cd182c3fac5eb4d9",
                "sha256:1b8a7a87ad1b92bd887568ce54b23565f3fd7018c4180136e1cf412b405a47af",
                "sha256:1c25694ca680b6919de53a4bb3bdd0602beafc63ff001fea2f2fc16ec3a11834",
                "sha256:1f19ef5d3908110e1e891deefb5586aae1b49a7440db952454b4e281b41620cd",
                "sha256:1fa6058938190ebe8290e5cae6c351e14e7bb44505c4a7624555ce57fbbeba0d",
                "sha256:31cbb1359e8c25f9f48e156e59e2eaad51cd5242c05ed18a8de6dbe85184e4b7",
                "sha256:3e835d8841ae7863f64e40e19477f7eb398674da6a47f09871673742531e6f4b",
                "sha256:4e97332c9ce444b0c2c38dd22ddc61c743eb208d916e4265a2a3b575bdccb1d3",
                "sha256:525396ee324ee2da82919f2ee9c9e73b012f23e7640131dd1b53a90206a0f09c",
                "sha256:52b07fbc32032c21ad4ab060fec137b76eb804c4b9a1c7c7dc562549306afad2",
                "sha256:52ccb45e77a1085ec5461cde794e1aa037df79f473cbc69b974e73940655c8d7",
                "sha256:5c3fbebd7de20ce93103cb3183b47671f2885307df4a17a0ad56a1dd51273d36",
                "sha256:5e5851969aea17660e55f6a3be00037a25b96a9b44d2083651812c99d53b14d1",
                "sha256:5edfa27b2d3eefa2210fb2f5d539fbed81722b49f083b2c6566455eb7422fd7e",
                "sha256:7d263e5770efddf465a9e31b78362d84d015cc894ca2c131901a4445eaa61ee1",
                "sha256:83381342bfc22b3c8c06f2dd93a505413888694302de25add756254beee8449c",
                "sha256:857eebb2c1dc60e4219ec8e98dfa19553dae33608237e107db9c6078b1167856",
                "sha256:98e439297f78fca3a6169fd330fbe88d78b3bb72f967ad9961bcac0d7fdd1550",
                "sha256:bf54103892a83c64db58125b3f2a43df6d2cb2d28889f14c78519394feb41492",
                "sha256:d9ac82be533394d341b41d78aca7ed0e0f4ba5a2231602e2f05aa87f25c51672",
                "sha256:e982fe07ede9fada6ff6705af70514a52beb1b2c3d25d4e873e82114cf3c5401",
                "sha256:edce2ea7f3dfc981c4ddc97add8a61381d9642dc3273737e756517cc03e84dd6",
                "sha256:efdc45ef1afc238db84cb4963aa689c0408912a0239b0721cb172b4016eb31d6",
                "sha256:f137c02498f8b935892d5c0172560d7ab54bc45039de8805075e19079c639a9c",
                "sha256:f82e347a72f955b7017a39708a3667f106e6ad4d10b25f237396a7115d8ed5fd",
                "sha256:fb7c206e01ad85ce57feeaaa0bf784b97fa3cad0d4a5737bc5295785f5c613a1"
            ],
            "version": "==1.1.0"
        },
        "matplotlib": {
            "hashes": [
                "sha256:66a6b7264fb200dd217ebc95c53d59b5e5fa8cac6b8a650a50ed05438667ff32",
                "sha256:69ff0d7139f3886be552ff29478c886b461081c0afb3a3ad46afb1a445bae722",
                "sha256:70f8782c50ac2c7617aad0fa5ba59fc49f690a851d6afc0178813c49767644dd",
                "sha256:716caa55ebfb82d66f7a5584ad818b349998d9cf7e6282e5eda5fdddf4752742",
                "sha256:91bf4be2477aa7408131ae1a499b1c8904ea8eb1eb3f88412b4809ebe0698868",
                "sha256:d1bd008db1e389d14523345719c30fd0fb3c724b71ae098360c3c8e85b7c560f",
                "sha256:d419a5fb5654f620756ad9883bc3f1db6875f6f2760c367bee775357d1bbb38c",
                "sha256:dc5b097546eeadc3a91eee35a1dbbf876e78ebed83b934c391f0f14605234c76",
                "sha256:de25d893f54e1d50555e4a4babf66d337917499c33c78a24216838b3d2c6bf3b",
                "sha256:e4ad891787ad2f181e7582997520a19912990b5d0644b1fdaae365b6699b953f",
                "sha256:e69ab0def9b053f4ea5800306ff9c671776a2d151ec6b206465309bb468c0bcc",
                "sha256:e9d37b22467e0e4d6f989892a998db5f59ddbf3ab811b515585dfdde9aacc5f9",
                "sha256:ee4471dd1c5ed03f2f46149af351b7a2e6618eced329660f1b4b8bf573422b70"
            ],
            "index": "pypi",
            "version": "==3.0.1"
        },
        "mistune": {
            "hashes": [
                "sha256:59a3429db53c50b5c6bcc8a07f8848cb00d7dc8bdb431a4ab41920d201d4756e",
                "sha256:88a1051873018da288eee8538d476dffe1262495144b33ecb586c4ab266bb8d4"
            ],
            "version": "==0.8.4"
        },
        "nbconvert": {
            "hashes": [
                "sha256:08d21cf4203fabafd0d09bbd63f06131b411db8ebeede34b0fd4be4548351779",
                "sha256:a8a2749f972592aa9250db975304af6b7337f32337e523a2c995cc9e12c07807"
            ],
            "index": "pypi",
            "version": "==5.4.0"
        },
        "nbformat": {
            "hashes": [
                "sha256:b9a0dbdbd45bb034f4f8893cafd6f652ea08c8c1674ba83f2dc55d3955743b0b",
                "sha256:f7494ef0df60766b7cabe0a3651556345a963b74dbc16bc7c18479041170d402"
            ],
            "version": "==4.4.0"
        },
        "numpy": {
            "hashes": [
<<<<<<< HEAD
                "sha256:0df89ca13c25eaa1621a3f09af4c8ba20da849692dcae184cb55e80952c453fb",
                "sha256:154c35f195fd3e1fad2569930ca51907057ae35e03938f89a8aedae91dd1b7c7",
                "sha256:18e84323cdb8de3325e741a7a8dd4a82db74fde363dce32b625324c7b32aa6d7",
                "sha256:1e8956c37fc138d65ded2d96ab3949bd49038cc6e8a4494b1515b0ba88c91565",
                "sha256:23557bdbca3ccbde3abaa12a6e82299bc92d2b9139011f8c16ca1bb8c75d1e95",
                "sha256:24fd645a5e5d224aa6e39d93e4a722fafa9160154f296fd5ef9580191c755053",
                "sha256:36e36b6868e4440760d4b9b44587ea1dc1f06532858d10abba98e851e154ca70",
                "sha256:3d734559db35aa3697dadcea492a423118c5c55d176da2f3be9c98d4803fc2a7",
                "sha256:416a2070acf3a2b5d586f9a6507bb97e33574df5bd7508ea970bbf4fc563fa52",
                "sha256:4a22dc3f5221a644dfe4a63bf990052cc674ef12a157b1056969079985c92816",
                "sha256:4d8d3e5aa6087490912c14a3c10fbdd380b40b421c13920ff468163bc50e016f",
                "sha256:4f41fd159fba1245e1958a99d349df49c616b133636e0cf668f169bce2aeac2d",
                "sha256:561ef098c50f91fbac2cc9305b68c915e9eb915a74d9038ecf8af274d748f76f",
                "sha256:56994e14b386b5c0a9b875a76d22d707b315fa037affc7819cda08b6d0489756",
                "sha256:73a1f2a529604c50c262179fcca59c87a05ff4614fe8a15c186934d84d09d9a5",
                "sha256:7da99445fd890206bfcc7419f79871ba8e73d9d9e6b82fe09980bc5bb4efc35f",
                "sha256:99d59e0bcadac4aa3280616591fb7bcd560e2218f5e31d5223a2e12a1425d495",
                "sha256:a4cc09489843c70b22e8373ca3dfa52b3fab778b57cf81462f1203b0852e95e3",
                "sha256:a61dc29cfca9831a03442a21d4b5fd77e3067beca4b5f81f1a89a04a71cf93fa",
                "sha256:b1853df739b32fa913cc59ad9137caa9cc3d97ff871e2bbd89c2a2a1d4a69451",
                "sha256:b1f44c335532c0581b77491b7715a871d0dd72e97487ac0f57337ccf3ab3469b",
                "sha256:b261e0cb0d6faa8fd6863af26d30351fd2ffdb15b82e51e81e96b9e9e2e7ba16",
                "sha256:c857ae5dba375ea26a6228f98c195fec0898a0fd91bcf0e8a0cae6d9faf3eca7",
                "sha256:cf5bb4a7d53a71bb6a0144d31df784a973b36d8687d615ef6a7e9b1809917a9b",
                "sha256:db9814ff0457b46f2e1d494c1efa4111ca089e08c8b983635ebffb9c1573361f",
                "sha256:df04f4bad8a359daa2ff74f8108ea051670cafbca533bb2636c58b16e962989e",
                "sha256:ecf81720934a0e18526177e645cbd6a8a21bb0ddc887ff9738de07a1df5c6b61",
                "sha256:edfa6fba9157e0e3be0f40168eb142511012683ac3dc82420bee4a3f3981b30e"
            ],
            "version": "==1.15.4"
=======
                "sha256:032df9b6571c5f1d41ea6f6a189223208cb488990373aa686aca55570fcccb42",
                "sha256:094f8a83e5bd0a44a7557fa24a46db6ba7d5299c389ddbc9e0e18722f567fb63",
                "sha256:1c0c80e74759fa4942298044274f2c11b08c86230b25b8b819e55e644f5ff2b6",
                "sha256:2aa0910eaeb603b1a5598193cc3bc8eacf1baf6c95cbc3955eb8e15fa380c133",
                "sha256:2f5ebc7a04885c7d69e5daa05208faef4db7f1ae6a99f4d36962df8cd54cdc76",
                "sha256:32a07241cb624e104b88b08dea2851bf4ec5d65a1f599d7735041ced7171fd7a",
                "sha256:3c7959f750b54b445f14962a3ddc41b9eadbab00b86da55fbb1967b2b79aad10",
                "sha256:3d8f9273c763a139a99e65c2a3c10f1109df30bedae7f011b10d95c538364704",
                "sha256:63bca71691339d2d6f8a7c970821f2b12098a53afccc0190d4e1555e75e5223a",
                "sha256:7ae9c3baff3b989859c88e0168ad10902118595b996bf781eaf011bb72428798",
                "sha256:866a7c8774ccc7d603667fad95456b4cf56d79a2bb5a7648ac9f0082e0b9416e",
                "sha256:8bc4b92a273659e44ca3f3a2f8786cfa39d8302223bcfe7df794429c63d5f5a1",
                "sha256:919f65e0732195474897b1cafefb4d4e7c2bb8174a725e506b62e9096e4df28d",
                "sha256:9d1598573d310104acb90377f0a8c2319f737084689f5eb18012becaf345cda5",
                "sha256:9fff90c88bfaad2901be50453d5cd7897a826c1d901f0654ee1d73ab3a48cd18",
                "sha256:a245464ddf6d90e2d6287e9cef6bcfda2a99467fdcf1b677b99cd0b6c7b43de2",
                "sha256:a988db28f54e104a01e8573ceb6f28202b4c15635b1450b2e3b2b822c6564f9b",
                "sha256:b12fe6f31babb9477aa0f9692730654b3ee0e71f33b4568170dfafd439caf0a2",
                "sha256:b7599ff4acd23f5de983e3aec772153b1043e131487a5c6ad0f94b41a828877a",
                "sha256:c9f4dafd6065c4c782be84cd67ceeb9b1d4380af60a7af32be10ebecd723385e",
                "sha256:ce3622b73ccd844ba301c1aea65d36cf9d8331e7c25c16b1725d0f14db99aaf4",
                "sha256:d0f36a24cf8061a2c03e151be3418146717505b9b4ec17502fa3bbdb04ec1431",
                "sha256:d263f8f14f2da0c079c0297e829e550d8f2c4e0ffef215506bd1d0ddd2bff3de",
                "sha256:d8837ff272800668aabdfe70b966631914b0d6513aed4fc1b1428446f771834d",
                "sha256:ef694fe72a3995aa778a5095bda946e0d31f7efabd5e8063ad8c6238ab7d3f78",
                "sha256:f1fd1a6f40a501ba4035f5ed2c1f4faa68245d1407bf97d2ee401e4f23d1720b",
                "sha256:fa337b6bd5fe2b8c4e705f4102186feb9985de9bb8536d32d5129a658f1789e0",
                "sha256:febd31cd0d2fd2509ca2ec53cb339f8bf593c1bd245b9fc55c1917a68532a0af"
            ],
            "version": "==1.15.3"
>>>>>>> d8772ad7
        },
        "oauth2": {
            "hashes": [
                "sha256:15b5c42301f46dd63113f1214b0d81a8b16254f65a86d3c32a1b52297f3266e6",
                "sha256:c006a85e7c60107c7cc6da1b184b5c719f6dd7202098196dfa6e55df669b59bf"
            ],
            "index": "pypi",
            "version": "==1.9.0.post1"
        },
        "oauthlib": {
            "hashes": [
                "sha256:ac35665a61c1685c56336bda97d5eefa246f1202618a1d6f34fccb1bdd404162",
                "sha256:d883b36b21a6ad813953803edfa563b1b579d79ca758fe950d1bc9e8b326025b"
            ],
            "version": "==2.1.0"
        },
        "pandocfilters": {
            "hashes": [
                "sha256:b3dd70e169bb5449e6bc6ff96aea89c5eea8c5f6ab5e207fc2f521a2cf4a0da9"
            ],
            "version": "==1.4.2"
        },
        "pillow": {
            "hashes": [
                "sha256:00203f406818c3f45d47bb8fe7e67d3feddb8dcbbd45a289a1de7dd789226360",
                "sha256:0616f800f348664e694dddb0b0c88d26761dd5e9f34e1ed7b7a7d2da14b40cb7",
                "sha256:1f7908aab90c92ad85af9d2fec5fc79456a89b3adcc26314d2cde0e238bd789e",
                "sha256:2ea3517cd5779843de8a759c2349a3cd8d3893e03ab47053b66d5ec6f8bc4f93",
                "sha256:48a9f0538c91fc136b3a576bee0e7cd174773dc9920b310c21dcb5519722e82c",
                "sha256:5280ebc42641a1283b7b1f2c20e5b936692198b9dd9995527c18b794850be1a8",
                "sha256:5e34e4b5764af65551647f5cc67cf5198c1d05621781d5173b342e5e55bf023b",
                "sha256:63b120421ab85cad909792583f83b6ca3584610c2fe70751e23f606a3c2e87f0",
                "sha256:696b5e0109fe368d0057f484e2e91717b49a03f1e310f857f133a4acec9f91dd",
                "sha256:870ed021a42b1b02b5fe4a739ea735f671a84128c0a666c705db2cb9abd528eb",
                "sha256:916da1c19e4012d06a372127d7140dae894806fad67ef44330e5600d77833581",
                "sha256:9303a289fa0811e1c6abd9ddebfc770556d7c3311cb2b32eff72164ddc49bc64",
                "sha256:9577888ecc0ad7d06c3746afaba339c94d62b59da16f7a5d1cff9e491f23dace",
                "sha256:987e1c94a33c93d9b209315bfda9faa54b8edfce6438a1e93ae866ba20de5956",
                "sha256:99a3bbdbb844f4fb5d6dd59fac836a40749781c1fa63c563bc216c27aef63f60",
                "sha256:99db8dc3097ceafbcff9cb2bff384b974795edeb11d167d391a02c7bfeeb6e16",
                "sha256:a5a96cf49eb580756a44ecf12949e52f211e20bffbf5a95760ac14b1e499cd37",
                "sha256:aa6ca3eb56704cdc0d876fc6047ffd5ee960caad52452fbee0f99908a141a0ae",
                "sha256:aade5e66795c94e4a2b2624affeea8979648d1b0ae3fcee17e74e2c647fc4a8a",
                "sha256:b78905860336c1d292409e3df6ad39cc1f1c7f0964e66844bbc2ebfca434d073",
                "sha256:b92f521cdc4e4a3041cc343625b699f20b0b5f976793fb45681aac1efda565f8",
                "sha256:bfde84bbd6ae5f782206d454b67b7ee8f7f818c29b99fd02bf022fd33bab14cb",
                "sha256:c2b62d3df80e694c0e4a0ed47754c9480521e25642251b3ab1dff050a4e60409",
                "sha256:c5e2be6c263b64f6f7656e23e18a4a9980cffc671442795682e8c4e4f815dd9f",
                "sha256:c99aa3c63104e0818ec566f8ff3942fb7c7a8f35f9912cb63fd8e12318b214b2",
                "sha256:dae06620d3978da346375ebf88b9e2dd7d151335ba668c995aea9ed07af7add4",
                "sha256:db5499d0710823fa4fb88206050d46544e8f0e0136a9a5f5570b026584c8fd74",
                "sha256:f36baafd82119c4a114b9518202f2a983819101dcc14b26e43fc12cbefdce00e",
                "sha256:f52b79c8796d81391ab295b04e520bda6feed54d54931708872e8f9ae9db0ea1",
                "sha256:ff8cff01582fa1a7e533cb97f628531c4014af4b5f38e33cdcfe5eec29b6d888"
            ],
            "version": "==5.3.0"
        },
        "psycopg2": {
            "hashes": [
                "sha256:0b9e48a1c1505699a64ac58815ca99104aacace8321e455072cee4f7fe7b2698",
                "sha256:0f4c784e1b5a320efb434c66a50b8dd7e30a7dc047e8f45c0a8d2694bfe72781",
                "sha256:0fdbaa32c9eb09ef09d425dc154628fca6fa69d2f7c1a33f889abb7e0efb3909",
                "sha256:11fbf688d5c953c0a5ba625cc42dea9aeb2321942c7c5ed9341a68f865dc8cb1",
                "sha256:19eaac4eb25ab078bd0f28304a0cb08702d120caadfe76bb1e6846ed1f68635e",
                "sha256:3232ec1a3bf4dba97fbf9b03ce12e4b6c1d01ea3c85773903a67ced725728232",
                "sha256:36f8f9c216fcca048006f6dd60e4d3e6f406afde26cfb99e063f137070139eaf",
                "sha256:59c1a0e4f9abe970062ed35d0720935197800a7ef7a62b3a9e3a70588d9ca40b",
                "sha256:6506c5ff88750948c28d41852c09c5d2a49f51f28c6d90cbf1b6808e18c64e88",
                "sha256:6bc3e68ee16f571681b8c0b6d5c0a77bef3c589012352b3f0cf5520e674e9d01",
                "sha256:6dbbd7aabbc861eec6b910522534894d9dbb507d5819bc982032c3ea2e974f51",
                "sha256:6e737915de826650d1a5f7ff4ac6cf888a26f021a647390ca7bafdba0e85462b",
                "sha256:6ed9b2cfe85abc720e8943c1808eeffd41daa73e18b7c1e1a228b0b91f768ccc",
                "sha256:711ec617ba453fdfc66616db2520db3a6d9a891e3bf62ef9aba4c95bb4e61230",
                "sha256:844dacdf7530c5c612718cf12bc001f59b2d9329d35b495f1ff25045161aa6af",
                "sha256:86b52e146da13c896e50c5a3341a9448151f1092b1a4153e425d1e8b62fec508",
                "sha256:985c06c2a0f227131733ae58d6a541a5bc8b665e7305494782bebdb74202b793",
                "sha256:a86dfe45f4f9c55b1a2312ff20a59b30da8d39c0e8821d00018372a2a177098f",
                "sha256:aa3cd07f7f7e3183b63d48300666f920828a9dbd7d7ec53d450df2c4953687a9",
                "sha256:b1964ed645ef8317806d615d9ff006c0dadc09dfc54b99ae67f9ba7a1ec9d5d2",
                "sha256:b2abbff9e4141484bb89b96eb8eae186d77bc6d5ffbec6b01783ee5c3c467351",
                "sha256:cc33c3a90492e21713260095f02b12bee02b8d1f2c03a221d763ce04fa90e2e9",
                "sha256:d7de3bf0986d777807611c36e809b77a13bf1888f5c8db0ebf24b47a52d10726",
                "sha256:db5e3c52576cc5b93a959a03ccc3b02cb8f0af1fbbdc80645f7a215f0b864f3a",
                "sha256:e168aa795ffbb11379c942cf95bf813c7db9aa55538eb61de8c6815e092416f5",
                "sha256:e9ca911f8e2d3117e5241d5fa9aaa991cb22fb0792627eeada47425d706b5ec8",
                "sha256:eccf962d41ca46e6326b97c8fe0a6687b58dfc1a5f6540ed071ff1474cea749e",
                "sha256:efa19deae6b9e504a74347fe5e25c2cb9343766c489c2ae921b05f37338b18d1",
                "sha256:f4b0460a21f784abe17b496f66e74157a6c36116fa86da8bf6aa028b9e8ad5fe",
                "sha256:f93d508ca64d924d478fb11e272e09524698f0c581d9032e68958cfbdd41faef"
            ],
            "index": "pypi",
            "version": "==2.7.5"
        },
        "pygments": {
            "hashes": [
                "sha256:78f3f434bcc5d6ee09020f92ba487f95ba50f1e3ef83ae96b9d5ffa1bab25c5d",
                "sha256:dbae1046def0efb574852fab9e90209b23f556367b5a320c0bcb871c77c3e8cc"
            ],
            "version": "==2.2.0"
        },
        "pyjwt": {
            "hashes": [
                "sha256:30b1380ff43b55441283cc2b2676b755cca45693ae3097325dea01f3d110628c",
                "sha256:4ee413b357d53fd3fb44704577afac88e72e878716116270d722723d65b42176"
            ],
            "version": "==1.6.4"
        },
        "pyparsing": {
            "hashes": [
                "sha256:40856e74d4987de5d01761a22d1621ae1c7f8774585acae358aa5c5936c6c90b",
                "sha256:f353aab21fd474459d97b709e527b5571314ee5f067441dc9f88e33eecd96592"
            ],
            "version": "==2.3.0"
<<<<<<< HEAD
        },
        "python-crontab": {
            "hashes": [
                "sha256:d28583dc5b2f37f707ad37221f390933cc24ee4f350a641fdc3cf84ba22a9dec"
            ],
            "version": "==2.3.5"
=======
>>>>>>> d8772ad7
        },
        "python-dateutil": {
            "hashes": [
                "sha256:063df5763652e21de43de7d9e00ccf239f953a832941e37be541614732cdfc93",
                "sha256:88f9287c0174266bb0d8cedd395cfba9c58e87e5ad86b2ce58859bc11be3cf02"
            ],
            "version": "==2.7.5"
        },
        "python-magic": {
            "hashes": [
                "sha256:f2674dcfad52ae6c49d4803fa027809540b130db1dec928cfbb9240316831375",
                "sha256:f3765c0f582d2dfc72c15f3b5a82aecfae9498bd29ca840d72f37d7bd38bfcd5"
            ],
            "index": "pypi",
            "version": "==0.4.15"
        },
        "python-memcached": {
            "hashes": [
                "sha256:4dac64916871bd3550263323fc2ce18e1e439080a2d5670c594cf3118d99b594",
                "sha256:a2e28637be13ee0bf1a8b6843e7490f9456fd3f2a4cb60471733c7b5d5557e4f"
            ],
            "index": "pypi",
            "version": "==1.59"
        },
        "python3-openid": {
            "hashes": [
                "sha256:0086da6b6ef3161cfe50fb1ee5cceaf2cda1700019fda03c2c5c440ca6abe4fa",
                "sha256:628d365d687e12da12d02c6691170f4451db28d6d68d050007e4a40065868502"
            ],
            "markers": "python_version >= '3.0'",
            "version": "==3.1.0"
        },
        "pytz": {
            "hashes": [
                "sha256:31cb35c89bd7d333cd32c5f278fca91b523b0834369e757f4c5641ea252236ca",
                "sha256:8e0f8568c118d3077b46be7d654cc8167fa916092e28320cde048e54bfc9f1e6"
            ],
            "index": "pypi",
            "version": "==2018.7"
        },
        "raven": {
            "hashes": [
                "sha256:3fd787d19ebb49919268f06f19310e8112d619ef364f7989246fc8753d469888",
                "sha256:95f44f3ea2c1b176d5450df4becdb96c15bf2632888f9ab193e9dd22300ce46a"
            ],
            "index": "pypi",
            "version": "==6.9.0"
        },
        "redis": {
            "hashes": [
                "sha256:8a1900a9f2a0a44ecf6e8b5eb3e967a9909dfed219ad66df094f27f7d6f330fb",
                "sha256:a22ca993cea2962dbb588f9f30d0015ac4afcc45bee27d3978c0dbe9e97c6c0f"
            ],
            "index": "pypi",
            "version": "==2.10.6"
		},
        "requests": {
            "hashes": [
                "sha256:99dcfdaaeb17caf6e526f32b6a7b780461512ab3f1d992187801694cba42770c",
                "sha256:a84b8c9ab6239b578f22d1c21d51b696dcfe004032bb80ea832398d6909d7279"
            ],
            "version": "==2.20.0"
        },
        "requests-oauthlib": {
            "hashes": [
                "sha256:8886bfec5ad7afb391ed5443b1f697c6f4ae98d0e5620839d8b4499c032ada3f",
                "sha256:e21232e2465808c0e892e0e4dbb8c2faafec16ac6dc067dd546e9b466f3deac8"
            ],
            "version": "==1.0.0"
        },
        "simpleitk": {
            "hashes": [
                "sha256:028414d57623c87071f8033a307812acf882f18bc0cbcbe0d16b7684d0c99950",
                "sha256:1099c8d63cf19aa5a70b84aff1639a36595b57cd24a74bb93001ef4207aecec0",
                "sha256:24c2f7849c34edef499991cd6fb1b7eec49111693add4790e1f88908c1a08cf0",
                "sha256:25c294bc0f78e9b53acd1d25b7cf946c5c98b5f010b3a98bf827ecdb38ace01b",
                "sha256:373ce48f0a54462ca7003dfdd2bab0a014ecfa9bcc1539bdfa71503f2715c456",
                "sha256:648d4e4d2a0bc079e70ced44038a506ebe508635db4321eb15abe3206cc7b061",
                "sha256:700ae13725aec1b9447127fa4502304c1c6123545cd1a48319eab22c6b6784ee",
                "sha256:7b83a411b5e875a36f5877354e428c0cf7aef1d8e3c32f365b92e870f2a232d5",
                "sha256:7bb4bd992eda5bcecf72dc967608fbb70c10b495abc5888c13c84bb4b73e402c",
                "sha256:8a02aef362279fbd110d83762389192fac83b02e2fff71fe50ede446c39b9662",
                "sha256:9054cf2971d8943434679847283be9e6046ac6b68d8ea57a12531abbe4a3dcc4",
                "sha256:9077301b0a91d93613588201e03de70b00736f97c542d0a04527ef8f1c78a53a",
                "sha256:98a24d2ff2f410aef5944ed40505248f26450c9ffc9d1e63b4ba9a2f973aaf32",
                "sha256:a2c190993b737530e02f648ed8c188aa474c0579749dbbbb74997385daa69eb9",
                "sha256:a6b83a44eb25bec3ae9e000ab57938ca09a8ef640e954c95406a63893b70eeb4",
                "sha256:ac9b31f010fcfea0db9867ea295f9d0c8067c8f8dda457086aecda9def1dcb34",
                "sha256:b5b0ba397b29c0a7a6532e10cdeed68b04f21f941a9d2875a65aa4429ff00e4c",
                "sha256:b8a57539efb1ba2e2cdf94fbed4a1b92403d04d7fb0d6a63e1d555da1e9c7010",
                "sha256:d198f718148337c7459afaecefd6df8d85e2b8395a7fe67b55d8a3b08f04c2c1",
                "sha256:dd63c58a931f065fc836638cd2e2474ee3eab0bcf6e581413d9d25df1dc58a72",
                "sha256:e344493f43b8ea8dc7d9c73f6f4b4e895ad7fbcda33c540fb913103b15579df0",
                "sha256:e76f8bdef6e817d726177caaca156a4e95720d59b6e27967149dbcbb77bcfde3",
                "sha256:eaf318c4542702fd9c0746a4c32ab4eb677c5acefc7f376630f778ded1833b91",
                "sha256:ed06c8c40a3f1ad4d06f20e7b5bd0b7eea0fbb1ef03c228c124242b2992e3531",
                "sha256:f600d33621e2b477e6c2bafc832189315e551c8c1c7d90e5724bf774d36a87eb",
                "sha256:f6ceb94c2d739f4fab706185bfbe89caff3f35ae19f9606aebbe6365b35dbcc5",
                "sha256:fb69c3a8a65e9d40552083d2929e7f84094e740012c0b7fb227af4fe3f6e9a6f"
            ],
            "index": "pypi",
            "version": "==1.1.0"
        },
        "six": {
            "hashes": [
                "sha256:70e8a77beed4562e7f14fe23a786b54f6296e34344c23bc42f07b15018ff98e9",
                "sha256:832dc0e10feb1aa2c68dcc57dbb658f1c7e65b9b61af69048abc87a2db00a0eb"
            ],
            "version": "==1.11.0"
        },
        "social-auth-app-django": {
            "hashes": [
                "sha256:6d0dd18c2d9e71ca545097d57b44d26f59e624a12833078e8e52f91baf849778",
                "sha256:9237e3d7b6f6f59494c3b02e0cce6efc69c9d33ad9d1a064e3b2318bcbe89ae3",
                "sha256:f151396e5b16e2eee12cd2e211004257826ece24fc4ae97a147df386c1cd7082"
            ],
            "index": "pypi",
            "version": "==3.1.0"
        },
        "social-auth-core": {
            "hashes": [
                "sha256:744c8b8498cf7e970151e8ea96a8d3e3aa818986ace7e1a0f39295fc193f4529",
                "sha256:b8a34e7eb71c66e4d68deb007c81d4f74d4e0bc52c1c4f871a7758db0a0c268e",
                "sha256:cec8e0a2297a23c0e1cab21bbcfaf32c8378fdb98762f47e315bbc65c3a83c89"
            ],
            "version": "==2.0.0"
        },
        "testpath": {
            "hashes": [
                "sha256:46c89ebb683f473ffe2aab0ed9f12581d4d078308a3cb3765d79c6b2317b0109",
                "sha256:b694b3d9288dbd81685c5d2e7140b81365d46c29f5db4bc659de5aa6b98780f8"
            ],
            "version": "==0.4.2"
        },
        "traitlets": {
            "hashes": [
                "sha256:9c4bd2d267b7153df9152698efb1050a5d84982d3384a37b2c1f7723ba3e7835",
                "sha256:c6cb5e6f57c5a9bdaa40fa71ce7b4af30298fbab9ece9815b5d995ab6217c7d9"
            ],
            "version": "==4.3.2"
        },
        "urllib3": {
            "hashes": [
<<<<<<< HEAD
                "sha256:61bf29cada3fc2fbefad4fdf059ea4bd1b4a86d2b6d15e1c7c0b582b9752fe39",
                "sha256:de9529817c93f27c8ccbfead6985011db27bd0ddfcdb2d86f3f663385c6a9c22"
            ],
            "version": "==1.24.1"
=======
                "sha256:41c3db2fc01e5b907288010dec72f9d0a74e37d6994e6eb56849f59fea2265ae",
                "sha256:8819bba37a02d143296a4d032373c4dd4aca11f6d4c9973335ca75f9c8475f59"
            ],
            "version": "==1.24"
>>>>>>> d8772ad7
        },
        "vine": {
            "hashes": [
                "sha256:52116d59bc45392af9fdd3b75ed98ae48a93e822cee21e5fda249105c59a7a72",
                "sha256:6849544be74ec3638e84d90bc1cf2e1e9224cc10d96cd4383ec3f69e9bce077b"
            ],
            "version": "==1.1.4"
        },
        "webencodings": {
            "hashes": [
                "sha256:a0af1213f3c2226497a97e2b3aa01a7e4bee4f403f95be16fc9acd2947514a78",
                "sha256:b36a1c245f2d304965eb4e0a82848379241dc04b865afcc4aab16748587e1923"
            ],
            "version": "==0.5.1"
        },
        "websocket-client": {
            "hashes": [
                "sha256:8c8bf2d4f800c3ed952df206b18c28f7070d9e3dcbd6ca6291127574f57ee786",
                "sha256:e51562c91ddb8148e791f0155fdb01325d99bb52c4cdbb291aee7a3563fd0849"
            ],
            "version": "==0.54.0"
        }
    },
    "develop": {
        "alabaster": {
            "hashes": [
                "sha256:446438bdcca0e05bd45ea2de1668c1d9b032e1a9154c2c259092d77031ddd359",
                "sha256:a661d72d58e6ea8a57f7a86e37d86716863ee5e92788398526d58b26a4e4dc02"
            ],
            "version": "==0.7.12"
        },
        "appdirs": {
            "hashes": [
                "sha256:9e5896d1372858f8dd3344faf4e5014d21849c756c8d5701f78f8a103b372d92",
                "sha256:d8b24664561d0d34ddfaec54636d502d7cea6e29c3eaf68f3df6180863e2166e"
            ],
            "version": "==1.4.3"
        },
        "argh": {
            "hashes": [
                "sha256:a9b3aaa1904eeb78e32394cd46c6f37ac0fb4af6dc488daa58971bdc7d7fcaf3",
                "sha256:e9535b8c84dc9571a48999094fda7f33e63c3f1b74f3e5f3ac0105a58405bb65"
            ],
            "version": "==0.26.2"
        },
        "atomicwrites": {
            "hashes": [
                "sha256:0312ad34fcad8fac3704d441f7b317e50af620823353ec657a53e981f92920c0",
                "sha256:ec9ae8adaae229e4f8446952d204a3e4b5fdd2d099f9be3aaf556120135fb3ee"
            ],
            "version": "==1.2.1"
        },
        "attrs": {
            "hashes": [
                "sha256:10cbf6e27dbce8c30807caf056c8eb50917e0eaafe86347671b57254006c3e69",
                "sha256:ca4be454458f9dec299268d472aaa5a11f67a4ff70093396e1ceae9c76cf4bbb"
            ],
            "version": "==18.2.0"
        },
        "babel": {
            "hashes": [
                "sha256:6778d85147d5d85345c14a26aada5e478ab04e39b078b0745ee6870c2b5cf669",
                "sha256:8cba50f48c529ca3fa18cf81fa9403be176d374ac4d60738b839122dfaaa3d23"
            ],
            "version": "==2.6.0"
        },
        "black": {
            "hashes": [
                "sha256:22158b89c1a6b4eb333a1e65e791a3f8b998cf3b11ae094adb2570f31f769a44",
                "sha256:4b475bbd528acce094c503a3d2dbc2d05a4075f6d0ef7d9e7514518e14cc5191"
            ],
            "index": "pypi",
            "version": "==18.6b4"
        },
        "certifi": {
            "hashes": [
                "sha256:339dc09518b07e2fa7eda5450740925974815557727d6bd35d319c1524a04a4c",
                "sha256:6d58c986d22b038c8c0df30d639f23a3e6d172a05c3583e766f4c0b785c0986a"
            ],
            "version": "==2018.10.15"
        },
        "chardet": {
            "hashes": [
                "sha256:84ab92ed1c4d4f16916e05906b6b75a6c0fb5db821cc65e70cbd64a3e2a5eaae",
                "sha256:fc323ffcaeaed0e0a02bf4d117757b98aed530d9ed4531e3e15460124c106691"
            ],
            "version": "==3.0.4"
        },
        "click": {
            "hashes": [
                "sha256:2335065e6395b9e67ca716de5f7526736bfa6ceead690adf616d925bdc622b13",
                "sha256:5b94b49521f6456670fdb30cd82a4eca9412788a93fa6dd6df72c94d5a8ff2d7"
            ],
            "version": "==7.0"
        },
        "coverage": {
            "hashes": [
                "sha256:03481e81d558d30d230bc12999e3edffe392d244349a90f4ef9b88425fac74ba",
                "sha256:0b136648de27201056c1869a6c0d4e23f464750fd9a9ba9750b8336a244429ed",
                "sha256:0bf8cbbd71adfff0ef1f3a1531e6402d13b7b01ac50a79c97ca15f030dba6306",
                "sha256:10a46017fef60e16694a30627319f38a2b9b52e90182dddb6e37dcdab0f4bf95",
                "sha256:198626739a79b09fa0a2f06e083ffd12eb55449b5f8bfdbeed1df4910b2ca640",
                "sha256:23d341cdd4a0371820eb2b0bd6b88f5003a7438bbedb33688cd33b8eae59affd",
                "sha256:28b2191e7283f4f3568962e373b47ef7f0392993bb6660d079c62bd50fe9d162",
                "sha256:2a5b73210bad5279ddb558d9a2bfedc7f4bf6ad7f3c988641d83c40293deaec1",
                "sha256:2eb564bbf7816a9d68dd3369a510be3327f1c618d2357fa6b1216994c2e3d508",
                "sha256:337ded681dd2ef9ca04ef5d93cfc87e52e09db2594c296b4a0a3662cb1b41249",
                "sha256:3a2184c6d797a125dca8367878d3b9a178b6fdd05fdc2d35d758c3006a1cd694",
                "sha256:3c79a6f7b95751cdebcd9037e4d06f8d5a9b60e4ed0cd231342aa8ad7124882a",
                "sha256:3d72c20bd105022d29b14a7d628462ebdc61de2f303322c0212a054352f3b287",
                "sha256:3eb42bf89a6be7deb64116dd1cc4b08171734d721e7a7e57ad64cc4ef29ed2f1",
                "sha256:4635a184d0bbe537aa185a34193898eee409332a8ccb27eea36f262566585000",
                "sha256:56e448f051a201c5ebbaa86a5efd0ca90d327204d8b059ab25ad0f35fbfd79f1",
                "sha256:5a13ea7911ff5e1796b6d5e4fbbf6952381a611209b736d48e675c2756f3f74e",
                "sha256:69bf008a06b76619d3c3f3b1983f5145c75a305a0fea513aca094cae5c40a8f5",
                "sha256:6bc583dc18d5979dc0f6cec26a8603129de0304d5ae1f17e57a12834e7235062",
                "sha256:701cd6093d63e6b8ad7009d8a92425428bc4d6e7ab8d75efbb665c806c1d79ba",
                "sha256:7608a3dd5d73cb06c531b8925e0ef8d3de31fed2544a7de6c63960a1e73ea4bc",
                "sha256:76ecd006d1d8f739430ec50cc872889af1f9c1b6b8f48e29941814b09b0fd3cc",
                "sha256:7aa36d2b844a3e4a4b356708d79fd2c260281a7390d678a10b91ca595ddc9e99",
                "sha256:7d3f553904b0c5c016d1dad058a7554c7ac4c91a789fca496e7d8347ad040653",
                "sha256:7e1fe19bd6dce69d9fd159d8e4a80a8f52101380d5d3a4d374b6d3eae0e5de9c",
                "sha256:8c3cb8c35ec4d9506979b4cf90ee9918bc2e49f84189d9bf5c36c0c1119c6558",
                "sha256:9d6dd10d49e01571bf6e147d3b505141ffc093a06756c60b053a859cb2128b1f",
                "sha256:be6cfcd8053d13f5f5eeb284aa8a814220c3da1b0078fa859011c7fffd86dab9",
                "sha256:c1bb572fab8208c400adaf06a8133ac0712179a334c09224fb11393e920abcdd",
                "sha256:de4418dadaa1c01d497e539210cb6baa015965526ff5afc078c57ca69160108d",
                "sha256:e05cb4d9aad6233d67e0541caa7e511fa4047ed7750ec2510d466e806e0255d6",
                "sha256:f05a636b4564104120111800021a92e43397bc12a5c72fed7036be8556e0029e",
                "sha256:f3f501f345f24383c0000395b26b726e46758b71393267aeae0bd36f8b3ade80"
            ],
            "version": "==4.5.1"
        },
        "django": {
            "hashes": [
                "sha256:acdcc1f61fdb0a0c82a1d3bf1879a414e7732ea894a7632af7f6d66ec7ab5bb3",
                "sha256:efbcad7ebb47daafbcead109b38a5bd519a3c3cd92c6ed0f691ff97fcdd16b45"
            ],
            "index": "pypi",
            "version": "==2.1.2"
        },
        "django-debug-toolbar": {
            "hashes": [
                "sha256:08e0e43f6c1fd9820af4cbdcd54b5fb80bf83a2e08b2cc952547a671174999b8",
                "sha256:1dcae28d430522debafde2602b3450eb784410b78e16c29a00448032df2a4c90"
            ],
            "index": "pypi",
            "version": "==1.10.1"
        },
        "docutils": {
            "hashes": [
                "sha256:02aec4bd92ab067f6ff27a38a38a41173bf01bed8f89157768c1573f53e474a6",
                "sha256:51e64ef2ebfb29cae1faa133b3710143496eca21c530f3f71424d77687764274",
                "sha256:7a4bd47eaf6596e1295ecb11361139febe29b084a87bf005bf899f9a42edc3c6"
            ],
            "version": "==0.14"
        },
        "factory-boy": {
            "hashes": [
                "sha256:6f25cc4761ac109efd503f096e2ad99421b1159f01a29dbb917359dcd68e08ca",
                "sha256:d552cb872b310ae78bd7429bf318e42e1e903b1a109e899a523293dfa762ea4f"
            ],
            "index": "pypi",
            "version": "==2.11.1"
        },
        "faker": {
            "hashes": [
                "sha256:2621643b80a10b91999925cfd20f64d2b36f20bf22136bbdc749bb57d6ffe124",
                "sha256:5ed822d31bd2d6edf10944d176d30dc9c886afdd381eefb7ba8b7aad86171646"
            ],
            "version": "==0.9.2"
        },
        "idna": {
            "hashes": [
                "sha256:156a6814fb5ac1fc6850fb002e0852d56c0c8d2531923a51032d1b70760e186e",
                "sha256:684a38a6f903c1d71d6d5fac066b58d7768af4de2b832e426ec79c30daa94a16"
            ],
            "version": "==2.7"
        },
        "imagesize": {
            "hashes": [
                "sha256:3f349de3eb99145973fefb7dbe38554414e5c30abd0c8e4b970a7c9d09f3a1d8",
                "sha256:f3832918bc3c66617f92e35f5d70729187676313caa60c187eb0f28b8fe5e3b5"
            ],
            "version": "==1.1.0"
        },
        "jinja2": {
            "hashes": [
                "sha256:74c935a1b8bb9a3947c50a54766a969d4846290e1e788ea44c1392163723c3bd",
                "sha256:f84be1bb0040caca4cea721fcbbbbd61f9be9464ca236387158b0feea01914a4"
            ],
            "version": "==2.10"
        },
        "livereload": {
            "hashes": [
                "sha256:583179dc8d49b040a9da79bd33de59e160d2a8802b939e304eb359a4419f6498",
                "sha256:dd4469a8f5a6833576e9f5433f1439c306de15dbbfeceabd32479b1123380fa5"
            ],
            "version": "==2.5.2"
        },
        "markupsafe": {
            "hashes": [
                "sha256:048ef924c1623740e70204aa7143ec592504045ae4429b59c30054cb31e3c432",
                "sha256:130f844e7f5bdd8e9f3f42e7102ef1d49b2e6fdf0d7526df3f87281a532d8c8b",
                "sha256:19f637c2ac5ae9da8bfd98cef74d64b7e1bb8a63038a3505cd182c3fac5eb4d9",
                "sha256:1b8a7a87ad1b92bd887568ce54b23565f3fd7018c4180136e1cf412b405a47af",
                "sha256:1c25694ca680b6919de53a4bb3bdd0602beafc63ff001fea2f2fc16ec3a11834",
                "sha256:1f19ef5d3908110e1e891deefb5586aae1b49a7440db952454b4e281b41620cd",
                "sha256:1fa6058938190ebe8290e5cae6c351e14e7bb44505c4a7624555ce57fbbeba0d",
                "sha256:31cbb1359e8c25f9f48e156e59e2eaad51cd5242c05ed18a8de6dbe85184e4b7",
                "sha256:3e835d8841ae7863f64e40e19477f7eb398674da6a47f09871673742531e6f4b",
                "sha256:4e97332c9ce444b0c2c38dd22ddc61c743eb208d916e4265a2a3b575bdccb1d3",
                "sha256:525396ee324ee2da82919f2ee9c9e73b012f23e7640131dd1b53a90206a0f09c",
                "sha256:52b07fbc32032c21ad4ab060fec137b76eb804c4b9a1c7c7dc562549306afad2",
                "sha256:52ccb45e77a1085ec5461cde794e1aa037df79f473cbc69b974e73940655c8d7",
                "sha256:5c3fbebd7de20ce93103cb3183b47671f2885307df4a17a0ad56a1dd51273d36",
                "sha256:5e5851969aea17660e55f6a3be00037a25b96a9b44d2083651812c99d53b14d1",
                "sha256:5edfa27b2d3eefa2210fb2f5d539fbed81722b49f083b2c6566455eb7422fd7e",
                "sha256:7d263e5770efddf465a9e31b78362d84d015cc894ca2c131901a4445eaa61ee1",
                "sha256:83381342bfc22b3c8c06f2dd93a505413888694302de25add756254beee8449c",
                "sha256:857eebb2c1dc60e4219ec8e98dfa19553dae33608237e107db9c6078b1167856",
                "sha256:98e439297f78fca3a6169fd330fbe88d78b3bb72f967ad9961bcac0d7fdd1550",
                "sha256:bf54103892a83c64db58125b3f2a43df6d2cb2d28889f14c78519394feb41492",
                "sha256:d9ac82be533394d341b41d78aca7ed0e0f4ba5a2231602e2f05aa87f25c51672",
                "sha256:e982fe07ede9fada6ff6705af70514a52beb1b2c3d25d4e873e82114cf3c5401",
                "sha256:edce2ea7f3dfc981c4ddc97add8a61381d9642dc3273737e756517cc03e84dd6",
                "sha256:efdc45ef1afc238db84cb4963aa689c0408912a0239b0721cb172b4016eb31d6",
                "sha256:f137c02498f8b935892d5c0172560d7ab54bc45039de8805075e19079c639a9c",
                "sha256:f82e347a72f955b7017a39708a3667f106e6ad4d10b25f237396a7115d8ed5fd",
                "sha256:fb7c206e01ad85ce57feeaaa0bf784b97fa3cad0d4a5737bc5295785f5c613a1"
            ],
            "version": "==1.1.0"
        },
        "more-itertools": {
            "hashes": [
                "sha256:c187a73da93e7a8acc0001572aebc7e3c69daf7bf6881a2cea10650bd4420092",
                "sha256:c476b5d3a34e12d40130bc2f935028b5f636df8f372dc2c1c01dc19681b2039e",
                "sha256:fcbfeaea0be121980e15bc97b3817b5202ca73d0eae185b4550cbfce2a3ebb3d"
            ],
            "version": "==4.3.0"
        },
        "packaging": {
            "hashes": [
                "sha256:0886227f54515e592aaa2e5a553332c73962917f2831f1b0f9b9f4380a4b9807",
                "sha256:f95a1e147590f204328170981833854229bb2912ac3d5f89e2a8ccd2834800c9"
            ],
            "version": "==18.0"
        },
        "pathtools": {
            "hashes": [
                "sha256:7c35c5421a39bb82e58018febd90e3b6e5db34c5443aaaf742b3f33d4655f1c0"
            ],
            "version": "==0.1.2"
        },
        "pluggy": {
            "hashes": [
                "sha256:447ba94990e8014ee25ec853339faf7b0fc8050cdc3289d4d71f7f410fb90095",
                "sha256:bde19360a8ec4dfd8a20dcb811780a30998101f078fc7ded6162f0076f50508f"
            ],
            "version": "==0.8.0"
        },
        "port-for": {
            "hashes": [
                "sha256:b16a84bb29c2954db44c29be38b17c659c9c27e33918dec16b90d375cc596f1c"
            ],
            "version": "==0.3.1"
        },
        "py": {
            "hashes": [
                "sha256:bf92637198836372b520efcba9e020c330123be8ce527e535d185ed4b6f45694",
                "sha256:e76826342cefe3c3d5f7e8ee4316b80d1dd8a300781612ddbc765c17ba25a6c6"
            ],
            "version": "==1.7.0"
        },
        "pygments": {
            "hashes": [
                "sha256:78f3f434bcc5d6ee09020f92ba487f95ba50f1e3ef83ae96b9d5ffa1bab25c5d",
                "sha256:dbae1046def0efb574852fab9e90209b23f556367b5a320c0bcb871c77c3e8cc"
            ],
            "version": "==2.2.0"
        },
        "pyparsing": {
            "hashes": [
                "sha256:40856e74d4987de5d01761a22d1621ae1c7f8774585acae358aa5c5936c6c90b",
                "sha256:f353aab21fd474459d97b709e527b5571314ee5f067441dc9f88e33eecd96592"
            ],
            "version": "==2.3.0"
        },
        "pytest": {
            "hashes": [
<<<<<<< HEAD
                "sha256:630ff1dbe04f469ee78faa5660f712e58b953da7df22ea5d828c9012e134da43",
                "sha256:a2b5232735dd0b736cbea9c0f09e5070d78fcaba2823a4f6f09d9a81bd19415c"
            ],
            "version": "==3.10.0"
=======
                "sha256:a9e5e8d7ab9d5b0747f37740276eb362e6a76275d76cebbb52c6049d93b475db",
                "sha256:bf47e8ed20d03764f963f0070ff1c8fda6e2671fc5dd562a4d3b7148ad60f5ca"
            ],
            "version": "==3.9.3"
>>>>>>> d8772ad7
        },
        "pytest-cov": {
            "hashes": [
                "sha256:513c425e931a0344944f84ea47f3956be0e416d95acbd897a44970c8d926d5d7",
                "sha256:e360f048b7dae3f2f2a9a4d067b2dd6b6a015d384d1577c994a43f3f7cbad762"
            ],
            "index": "pypi",
            "version": "==2.6.0"
        },
        "pytest-django": {
            "hashes": [
                "sha256:49e9ffc856bc6a1bec1c26c5c7b7213dff7cc8bc6b64d624c4d143d04aff0bcf",
                "sha256:b379282feaf89069cb790775ab6bbbd2bd2038a68c7ef9b84a41898e0b551081"
            ],
            "index": "pypi",
            "version": "==3.4.3"
        },
        "pytest-mock": {
            "hashes": [
                "sha256:53801e621223d34724926a5c98bd90e8e417ce35264365d39d6c896388dcc928",
                "sha256:d89a8209d722b8307b5e351496830d5cc5e192336003a485443ae9adeb7dd4c0"
            ],
            "index": "pypi",
            "version": "==1.10.0"
        },
        "python-dateutil": {
            "hashes": [
                "sha256:063df5763652e21de43de7d9e00ccf239f953a832941e37be541614732cdfc93",
                "sha256:88f9287c0174266bb0d8cedd395cfba9c58e87e5ad86b2ce58859bc11be3cf02"
            ],
            "version": "==2.7.5"
        },
        "pytz": {
            "hashes": [
                "sha256:31cb35c89bd7d333cd32c5f278fca91b523b0834369e757f4c5641ea252236ca",
                "sha256:8e0f8568c118d3077b46be7d654cc8167fa916092e28320cde048e54bfc9f1e6"
            ],
            "index": "pypi",
            "version": "==2018.7"
        },
        "pyupgrade": {
            "hashes": [
                "sha256:925e093637b41649d048ed2d592acda13d10c5c8a4ef3c8ab873baeb3583b7a2",
                "sha256:ce0d05b9c921ee173cad1587558a4e2c08aaed62ccc5cd0d5b158a357bfc7dc0"
            ],
            "index": "pypi",
            "version": "==1.10.1"
        },
        "pyyaml": {
            "hashes": [
                "sha256:3d7da3009c0f3e783b2c873687652d83b1bbfd5c88e9813fb7e5b03c0dd3108b",
                "sha256:3ef3092145e9b70e3ddd2c7ad59bdd0252a94dfe3949721633e41344de00a6bf",
                "sha256:40c71b8e076d0550b2e6380bada1f1cd1017b882f7e16f09a65be98e017f211a",
                "sha256:558dd60b890ba8fd982e05941927a3911dc409a63dcb8b634feaa0cda69330d3",
                "sha256:a7c28b45d9f99102fa092bb213aa12e0aaf9a6a1f5e395d36166639c1f96c3a1",
                "sha256:aa7dd4a6a427aed7df6fb7f08a580d68d9b118d90310374716ae90b710280af1",
                "sha256:bc558586e6045763782014934bfaf39d48b8ae85a2713117d16c39864085c613",
                "sha256:d46d7982b62e0729ad0175a9bc7e10a566fc07b224d2c79fafb5e032727eaa04",
                "sha256:d5eef459e30b09f5a098b9cea68bebfeb268697f78d647bd255a085371ac7f3f",
                "sha256:e01d3203230e1786cd91ccfdc8f8454c8069c91bee3962ad93b87a4b2860f537",
                "sha256:e170a9e6fcfd19021dd29845af83bb79236068bf5fd4df3327c1be18182b2531"
            ],
            "version": "==3.13"
        },
        "requests": {
            "hashes": [
                "sha256:99dcfdaaeb17caf6e526f32b6a7b780461512ab3f1d992187801694cba42770c",
                "sha256:a84b8c9ab6239b578f22d1c21d51b696dcfe004032bb80ea832398d6909d7279"
            ],
            "version": "==2.20.0"
        },
        "six": {
            "hashes": [
                "sha256:70e8a77beed4562e7f14fe23a786b54f6296e34344c23bc42f07b15018ff98e9",
                "sha256:832dc0e10feb1aa2c68dcc57dbb658f1c7e65b9b61af69048abc87a2db00a0eb"
            ],
            "version": "==1.11.0"
        },
        "snowballstemmer": {
            "hashes": [
                "sha256:919f26a68b2c17a7634da993d91339e288964f93c274f1343e3bbbe2096e1128",
                "sha256:9f3bcd3c401c3e862ec0ebe6d2c069ebc012ce142cce209c098ccb5b09136e89"
            ],
            "version": "==1.2.1"
        },
        "sphinx": {
            "hashes": [
                "sha256:652eb8c566f18823a022bb4b6dbc868d366df332a11a0226b5bc3a798a479f17",
                "sha256:d222626d8356de702431e813a05c68a35967e3d66c6cd1c2c89539bb179a7464"
            ],
            "index": "pypi",
            "version": "==1.8.1"
        },
        "sphinx-autobuild": {
            "hashes": [
                "sha256:66388f81884666e3821edbe05dd53a0cfb68093873d17320d0610de8db28c74e",
                "sha256:e60aea0789cab02fa32ee63c7acae5ef41c06f1434d9fd0a74250a61f5994692"
            ],
            "index": "pypi",
            "version": "==0.7.1"
        },
        "sphinxcontrib-websupport": {
            "hashes": [
                "sha256:68ca7ff70785cbe1e7bccc71a48b5b6d965d79ca50629606c7861a21b206d9dd",
                "sha256:9de47f375baf1ea07cdb3436ff39d7a9c76042c10a769c52353ec46e4e8fc3b9"
            ],
            "version": "==1.1.0"
        },
        "sqlparse": {
            "hashes": [
                "sha256:ce028444cfab83be538752a2ffdb56bc417b7784ff35bb9a3062413717807dec",
                "sha256:d9cf190f51cbb26da0412247dfe4fb5f4098edb73db84e02f9fc21fdca31fed4"
            ],
            "version": "==0.2.4"
        },
        "text-unidecode": {
            "hashes": [
                "sha256:5a1375bb2ba7968740508ae38d92e1f889a0832913cb1c447d5e2046061a396d",
                "sha256:801e38bd550b943563660a91de8d4b6fa5df60a542be9093f7abf819f86050cc"
            ],
            "version": "==1.2"
        },
        "tokenize-rt": {
            "hashes": [
                "sha256:608b26913b74e00d16f5eee36ea2975423be1684ac5bdf68480ba04d488513d4",
                "sha256:c218980dd483c407aa89683c9dfcee7935fc5efd05e8255a3eabfd8c81bcd437"
            ],
            "version": "==2.1.0"
        },
        "toml": {
            "hashes": [
                "sha256:229f81c57791a41d65e399fc06bf0848bab550a9dfd5ed66df18ce5f05e73d5c",
                "sha256:235682dd292d5899d361a811df37e04a8828a5b1da3115886b73cf81ebc9100e"
            ],
            "version": "==0.10.0"
        },
        "tornado": {
            "hashes": [
                "sha256:0662d28b1ca9f67108c7e3b77afabfb9c7e87bde174fbda78186ecedc2499a9d",
                "sha256:4e5158d97583502a7e2739951553cbd88a72076f152b4b11b64b9a10c4c49409",
                "sha256:732e836008c708de2e89a31cb2fa6c0e5a70cb60492bee6f1ea1047500feaf7f",
                "sha256:8154ec22c450df4e06b35f131adc4f2f3a12ec85981a203301d310abf580500f",
                "sha256:8e9d728c4579682e837c92fdd98036bd5cdefa1da2aaf6acf26947e6dd0c01c5",
                "sha256:d4b3e5329f572f055b587efc57d29bd051589fb5a43ec8898c77a47ec2fa2bbb",
                "sha256:e5f2585afccbff22390cddac29849df463b252b711aa2ce7c5f3f342a5b3b444"
            ],
            "version": "==5.1.1"
        },
        "urllib3": {
            "hashes": [
<<<<<<< HEAD
                "sha256:61bf29cada3fc2fbefad4fdf059ea4bd1b4a86d2b6d15e1c7c0b582b9752fe39",
                "sha256:de9529817c93f27c8ccbfead6985011db27bd0ddfcdb2d86f3f663385c6a9c22"
            ],
            "version": "==1.24.1"
=======
                "sha256:41c3db2fc01e5b907288010dec72f9d0a74e37d6994e6eb56849f59fea2265ae",
                "sha256:8819bba37a02d143296a4d032373c4dd4aca11f6d4c9973335ca75f9c8475f59"
            ],
            "version": "==1.24"
>>>>>>> d8772ad7
        },
        "watchdog": {
            "hashes": [
                "sha256:965f658d0732de3188211932aeb0bb457587f04f63ab4c1e33eab878e9de961d"
            ],
            "version": "==0.9.0"
        }
    }
}<|MERGE_RESOLUTION|>--- conflicted
+++ resolved
@@ -1,11 +1,7 @@
 {
     "_meta": {
         "hash": {
-<<<<<<< HEAD
-            "sha256": "043fdddce7b564962eb6e78bad8fb26534d7d8fb74f0a8d14930c58a38dcb913"
-=======
             "sha256": "a8126d566dcd1e56f075a20193736f7dc14be21ecba4b6d9ad31327d376d634d"
->>>>>>> d8772ad7
         },
         "pipfile-spec": 6,
         "requires": {},
@@ -45,10 +41,7 @@
                 "sha256:48d39675b80a75f6d1c3bdbffec791cf0bbbab665cf01e20da701c77de278718",
                 "sha256:73d26f018af5d5adcdabf5c1c974add4361a9c76af215fe32fdec8a6fc5fb9b9"
             ],
-<<<<<<< HEAD
-=======
-            "index": "pypi",
->>>>>>> d8772ad7
+            "index": "pypi",
             "version": "==3.0.2"
         },
         "celery": {
@@ -181,24 +174,6 @@
             ],
             "version": "==1.4.9"
         },
-<<<<<<< HEAD
-        "django-js-asset": {
-            "hashes": [
-                "sha256:30149158206f693a5d027fe590096fc84495486bd11cd77d395b4f2ec27fc1d0",
-                "sha256:a395d8d19eb201ea8d2bd4f145b38f1717cd74c0f609f040141d8724c5a27f36"
-            ],
-            "version": "==1.1.0"
-        },
-        "django-mptt": {
-            "hashes": [
-                "sha256:18a41d1b56ca7c02a5b04d246e33ee2d18f6ee5459c02ed1d945f5abdef23a2e",
-                "sha256:689a04cce0981671d6061a9928c33a16b47abb0d4cd43cf7dec31ae284fdae9d"
-            ],
-            "index": "pypi",
-            "version": "==0.9.1"
-        },
-=======
->>>>>>> d8772ad7
         "django-select2": {
             "hashes": [
                 "sha256:7e5a3da54332cb94174a91e0a03177ce44c152049b0876424ba81fc805dbb89f",
@@ -207,21 +182,12 @@
             "index": "pypi",
             "version": "==6.3.1"
         },
-<<<<<<< HEAD
-        "django-timezone-field": {
-            "hashes": [
-                "sha256:7d7a37cfeacec5b1e81cd2f0aa334d46ebaa369cd516028579ed343cbc676c38",
-                "sha256:d9fdab77c443b78c362ffaeb50fe7d7b54692c89aaae8ca1cae67848139b82ac"
-            ],
-            "version": "==3.0"
-=======
         "django-summernote": {
             "hashes": [
                 "sha256:a3d48cd50ac23aa16beebdff8c88f04ad697f547316786b80ed7de6bcc750586"
             ],
             "index": "pypi",
             "version": "==0.8.10.0"
->>>>>>> d8772ad7
         },
         "django-userena-ce": {
             "hashes": [
@@ -439,38 +405,6 @@
         },
         "numpy": {
             "hashes": [
-<<<<<<< HEAD
-                "sha256:0df89ca13c25eaa1621a3f09af4c8ba20da849692dcae184cb55e80952c453fb",
-                "sha256:154c35f195fd3e1fad2569930ca51907057ae35e03938f89a8aedae91dd1b7c7",
-                "sha256:18e84323cdb8de3325e741a7a8dd4a82db74fde363dce32b625324c7b32aa6d7",
-                "sha256:1e8956c37fc138d65ded2d96ab3949bd49038cc6e8a4494b1515b0ba88c91565",
-                "sha256:23557bdbca3ccbde3abaa12a6e82299bc92d2b9139011f8c16ca1bb8c75d1e95",
-                "sha256:24fd645a5e5d224aa6e39d93e4a722fafa9160154f296fd5ef9580191c755053",
-                "sha256:36e36b6868e4440760d4b9b44587ea1dc1f06532858d10abba98e851e154ca70",
-                "sha256:3d734559db35aa3697dadcea492a423118c5c55d176da2f3be9c98d4803fc2a7",
-                "sha256:416a2070acf3a2b5d586f9a6507bb97e33574df5bd7508ea970bbf4fc563fa52",
-                "sha256:4a22dc3f5221a644dfe4a63bf990052cc674ef12a157b1056969079985c92816",
-                "sha256:4d8d3e5aa6087490912c14a3c10fbdd380b40b421c13920ff468163bc50e016f",
-                "sha256:4f41fd159fba1245e1958a99d349df49c616b133636e0cf668f169bce2aeac2d",
-                "sha256:561ef098c50f91fbac2cc9305b68c915e9eb915a74d9038ecf8af274d748f76f",
-                "sha256:56994e14b386b5c0a9b875a76d22d707b315fa037affc7819cda08b6d0489756",
-                "sha256:73a1f2a529604c50c262179fcca59c87a05ff4614fe8a15c186934d84d09d9a5",
-                "sha256:7da99445fd890206bfcc7419f79871ba8e73d9d9e6b82fe09980bc5bb4efc35f",
-                "sha256:99d59e0bcadac4aa3280616591fb7bcd560e2218f5e31d5223a2e12a1425d495",
-                "sha256:a4cc09489843c70b22e8373ca3dfa52b3fab778b57cf81462f1203b0852e95e3",
-                "sha256:a61dc29cfca9831a03442a21d4b5fd77e3067beca4b5f81f1a89a04a71cf93fa",
-                "sha256:b1853df739b32fa913cc59ad9137caa9cc3d97ff871e2bbd89c2a2a1d4a69451",
-                "sha256:b1f44c335532c0581b77491b7715a871d0dd72e97487ac0f57337ccf3ab3469b",
-                "sha256:b261e0cb0d6faa8fd6863af26d30351fd2ffdb15b82e51e81e96b9e9e2e7ba16",
-                "sha256:c857ae5dba375ea26a6228f98c195fec0898a0fd91bcf0e8a0cae6d9faf3eca7",
-                "sha256:cf5bb4a7d53a71bb6a0144d31df784a973b36d8687d615ef6a7e9b1809917a9b",
-                "sha256:db9814ff0457b46f2e1d494c1efa4111ca089e08c8b983635ebffb9c1573361f",
-                "sha256:df04f4bad8a359daa2ff74f8108ea051670cafbca533bb2636c58b16e962989e",
-                "sha256:ecf81720934a0e18526177e645cbd6a8a21bb0ddc887ff9738de07a1df5c6b61",
-                "sha256:edfa6fba9157e0e3be0f40168eb142511012683ac3dc82420bee4a3f3981b30e"
-            ],
-            "version": "==1.15.4"
-=======
                 "sha256:032df9b6571c5f1d41ea6f6a189223208cb488990373aa686aca55570fcccb42",
                 "sha256:094f8a83e5bd0a44a7557fa24a46db6ba7d5299c389ddbc9e0e18722f567fb63",
                 "sha256:1c0c80e74759fa4942298044274f2c11b08c86230b25b8b819e55e644f5ff2b6",
@@ -501,7 +435,6 @@
                 "sha256:febd31cd0d2fd2509ca2ec53cb339f8bf593c1bd245b9fc55c1917a68532a0af"
             ],
             "version": "==1.15.3"
->>>>>>> d8772ad7
         },
         "oauth2": {
             "hashes": [
@@ -615,15 +548,6 @@
                 "sha256:f353aab21fd474459d97b709e527b5571314ee5f067441dc9f88e33eecd96592"
             ],
             "version": "==2.3.0"
-<<<<<<< HEAD
-        },
-        "python-crontab": {
-            "hashes": [
-                "sha256:d28583dc5b2f37f707ad37221f390933cc24ee4f350a641fdc3cf84ba22a9dec"
-            ],
-            "version": "==2.3.5"
-=======
->>>>>>> d8772ad7
         },
         "python-dateutil": {
             "hashes": [
@@ -767,17 +691,10 @@
         },
         "urllib3": {
             "hashes": [
-<<<<<<< HEAD
-                "sha256:61bf29cada3fc2fbefad4fdf059ea4bd1b4a86d2b6d15e1c7c0b582b9752fe39",
-                "sha256:de9529817c93f27c8ccbfead6985011db27bd0ddfcdb2d86f3f663385c6a9c22"
-            ],
-            "version": "==1.24.1"
-=======
                 "sha256:41c3db2fc01e5b907288010dec72f9d0a74e37d6994e6eb56849f59fea2265ae",
                 "sha256:8819bba37a02d143296a4d032373c4dd4aca11f6d4c9973335ca75f9c8475f59"
             ],
             "version": "==1.24"
->>>>>>> d8772ad7
         },
         "vine": {
             "hashes": [
@@ -1068,17 +985,10 @@
         },
         "pytest": {
             "hashes": [
-<<<<<<< HEAD
-                "sha256:630ff1dbe04f469ee78faa5660f712e58b953da7df22ea5d828c9012e134da43",
-                "sha256:a2b5232735dd0b736cbea9c0f09e5070d78fcaba2823a4f6f09d9a81bd19415c"
-            ],
-            "version": "==3.10.0"
-=======
                 "sha256:a9e5e8d7ab9d5b0747f37740276eb362e6a76275d76cebbb52c6049d93b475db",
                 "sha256:bf47e8ed20d03764f963f0070ff1c8fda6e2671fc5dd562a4d3b7148ad60f5ca"
             ],
             "version": "==3.9.3"
->>>>>>> d8772ad7
         },
         "pytest-cov": {
             "hashes": [
@@ -1229,17 +1139,10 @@
         },
         "urllib3": {
             "hashes": [
-<<<<<<< HEAD
-                "sha256:61bf29cada3fc2fbefad4fdf059ea4bd1b4a86d2b6d15e1c7c0b582b9752fe39",
-                "sha256:de9529817c93f27c8ccbfead6985011db27bd0ddfcdb2d86f3f663385c6a9c22"
-            ],
-            "version": "==1.24.1"
-=======
                 "sha256:41c3db2fc01e5b907288010dec72f9d0a74e37d6994e6eb56849f59fea2265ae",
                 "sha256:8819bba37a02d143296a4d032373c4dd4aca11f6d4c9973335ca75f9c8475f59"
             ],
             "version": "==1.24"
->>>>>>> d8772ad7
         },
         "watchdog": {
             "hashes": [
