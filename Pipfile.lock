--- conflicted
+++ resolved
@@ -1,11 +1,7 @@
 {
     "_meta": {
         "hash": {
-<<<<<<< HEAD
-            "sha256": "df6caac42f283241f67b8ae2836b58270923fadc0f92fba23158ead74a99d001"
-=======
             "sha256": "54d4592530c39c899e7c2e89021d110fcef2b53620620a94005d9973eef3ebec"
->>>>>>> 30a000a8
         },
         "pipfile-spec": 6,
         "requires": {},
