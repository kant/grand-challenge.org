--- conflicted
+++ resolved
@@ -106,7 +106,6 @@
         test_form = UploadForm(request.POST)
         if test_form.is_valid():
             result = "Success!!!\n"
-<<<<<<< HEAD
             result += "\n".join(f"  {k}: {v}" for k, v in test_form.cleaned_data.items())
 
             result += "\n\n"
@@ -119,10 +118,6 @@
 
 The first 16 bytes of the first file were: {the_bytes}
             """
-=======
-            result += "\n".join(
-                f"  {k}: {v}" for k, v in test_form.cleaned_data.items())
->>>>>>> 89b70752
         else:
             result = "Validation error:\n"
             result += "\n".join(f"  {e}" for e in test_form.errors)
