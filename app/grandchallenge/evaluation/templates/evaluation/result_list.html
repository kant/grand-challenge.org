--- conflicted
+++ resolved
@@ -1,17 +1,11 @@
 {% extends "site.html" %}
 {% load evaluation_extras %}
 {% load user_profile_link from profiles %}
-{% load humanize %}
 
 {% block pagecontent %}
 
     <h2>Results</h2>
 
-<<<<<<< HEAD
-    <div class="table-responsive">
-        <table class="table table-sm" id="resultsTable">
-            <thead>
-=======
     <table class="table" id="resultsTable">
         <thead>
         <tr>
@@ -42,20 +36,20 @@
         </thead>
         <tbody>
         {% for result in object_list %}
->>>>>>> 11c09865
             <tr>
-                <th>Position</th>
-                <th>User</th>
+
+                <td>{{ result.rank }}</td>
+
+                <td>
+                    {{ result.job.submission.creator|user_profile_link }}
+                </td>
+
                 {% if site.evaluation_config.use_teams %}
-                    <th>Team</th>
+                    <td>
+                        {{ result|get_team_html }}
+                    </td>
                 {% endif %}
-                <th>Created</th>
-                <th>{{ site.evaluation_config.score_title }}</th>
 
-<<<<<<< HEAD
-                {% for col in site.evaluation_config.extra_results_columns %}
-                    <th>{{ col }}</th>
-=======
                 <td data-order="{{ result.created|date:"U" }}">{{ result.created }}</td>
 
                 <td>
@@ -64,11 +58,10 @@
 
                 {% for _, jsonpath in site.evaluation_config.extra_results_columns.items %}
                     <td>{{ result.metrics|get_jsonpath:jsonpath|floatformat:site.evaluation_config.score_decimal_places }}</td>
->>>>>>> 11c09865
                 {% endfor %}
 
                 {% if site.evaluation_config.display_submission_comments %}
-                    <th>Comment</th>
+                    <td>{{ result.job.submission.comment }}</td>
                 {% endif %}
 
                 {% if site.evaluation_config.show_publication_url %}
@@ -82,57 +75,19 @@
                 {% endif %}
 
                 {% if site.evaluation_config.show_supplementary_file_link %}
-                    <th>{{ site.evaluation_config.supplementary_file_label }}</th>
+                    <th>
+                        {% if result.job.submission.supplementary_file %}
+                            <a href="{{ result.job.submission.supplementary_file.url }}">
+                                <i class="fa fa-file"></i>
+                            </a>
+                        {% endif %}
+                    </th>
                 {% endif %}
+
             </tr>
-            </thead>
-            <tbody>
-            {% for result in object_list %}
-                <tr>
-
-                    <td data-order="{{ result.rank }}">{{ result.rank|ordinal }}</td>
-
-                    <td>
-                        {{ result.job.submission.creator|user_profile_link }}
-                    </td>
-
-                    {% if site.evaluation_config.use_teams %}
-                        <td>
-                            {{ result|get_team_html }}
-                        </td>
-                    {% endif %}
-
-                    <td data-order="{{ result.created|date:"U" }}" style="white-space: nowrap;">
-                            {{ result.created|naturaltime }}
-                    </td>
-
-                    <td>
-                        <a href="{{ result.get_absolute_url }}">{{ result.metrics|get_jsonpath:site.evaluation_config.score_jsonpath|floatformat:"-4" }}</a>
-                    </td>
-
-                    {% for _, jsonpath in site.evaluation_config.extra_results_columns.items %}
-                        <td>{{ result.metrics|get_jsonpath:jsonpath|floatformat:"-4" }}</td>
-                    {% endfor %}
-
-                    {% if site.evaluation_config.display_submission_comments %}
-                        <td>{{ result.job.submission.comment }}</td>
-                    {% endif %}
-
-                    {% if site.evaluation_config.show_supplementary_file_link %}
-                        <th>
-                            {% if result.job.submission.supplementary_file %}
-                                <a href="{{ result.job.submission.supplementary_file.url }}">
-                                    <i class="fa fa-file"></i>
-                                </a>
-                            {% endif %}
-                        </th>
-                    {% endif %}
-
-                </tr>
-            {% endfor %}
-            </tbody>
-        </table>
-    </div>
+        {% endfor %}
+        </tbody>
+    </table>
 
     <script type="text/javascript">
         $(document).ready(function () {
@@ -142,7 +97,7 @@
                     set up.
                 {% endcomment %}
                 order: [[0, "asc"]],
-                "pageLength": 10,
+                "pageLength": 50,
                 "columnDefs": [{
                     {%  if site.evaluation_config.show_supplementary_file_link %}
                         "targets": [-1],
