--- conflicted
+++ resolved
@@ -109,29 +109,14 @@
             '{"Accuracy": "aggregates.acc","Dice": "dice.mean"}'
         ),
     )
-<<<<<<< HEAD
-    details_results_columns = JSONField(
-        default=dict,
-        blank=True,
-        help_text=(
-            "A JSON object that contains the result details columns from metrics.json "
-            "that will be displayed on the results detail page. "
-            "Where the KEYS contain the titles of the columns, "
-            "and the VALUES contain the JsonPath to the corresponding metric "
-            "in metrics.json. "
-            "For example:\n\n"
-            '{"Accuracy": "aggregates.acc","Dice": "dice.mean"}'
-        ),
-    )
-
-=======
+
     result_display_choice = models.CharField(
         max_length=3,
         choices=RESULT_DISPLAY_CHOICES,
         default=ALL,
         help_text=("Which results should be displayed on the leaderboard?"),
     )
->>>>>>> 1cc595cc
+
     allow_submission_comments = models.BooleanField(
         default=False,
         help_text=(
