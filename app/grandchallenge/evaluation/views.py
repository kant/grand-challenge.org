from datetime import timedelta, datetime
from typing import Dict

from django.contrib.messages.views import SuccessMessageMixin
from django.core.files import File
from django.db.models import Q
from django.utils import timezone
from django.views.generic import CreateView, ListView, DetailView, UpdateView

from grandchallenge.core.permissions.mixins import (
    UserIsChallengeAdminMixin,
    UserIsChallengeParticipantOrAdminMixin,
)
from grandchallenge.core.urlresolvers import reverse
from grandchallenge.evaluation.forms import (
    MethodForm,
    SubmissionForm,
    ConfigForm,
    LegacySubmissionForm,
)
from grandchallenge.evaluation.models import (
    Result,
    Submission,
    Job,
    Method,
    Config,
)
<<<<<<< HEAD
from grandchallenge.evaluation.templatetags.evaluation_extras import (
    get_jsonpath
)
=======
from grandchallenge.jqfileupload.widgets.uploader import StagedAjaxFile
>>>>>>> b842c949


class ConfigUpdate(UserIsChallengeAdminMixin, SuccessMessageMixin, UpdateView):
    form_class = ConfigForm
    success_message = "Configuration successfully updated"

    def get_object(self, queryset=None):
        challenge = self.request.challenge
        return challenge.evaluation_config


class MethodCreate(UserIsChallengeAdminMixin, CreateView):
    model = Method
    form_class = MethodForm

    def form_valid(self, form):
        form.instance.creator = self.request.user
        form.instance.challenge = self.request.challenge

        uploaded_file: StagedAjaxFile = form.cleaned_data["chunked_upload"][0]
        form.instance.staged_image_uuid = uploaded_file.uuid

        return super().form_valid(form)


class MethodList(UserIsChallengeAdminMixin, ListView):
    model = Method

    def get_queryset(self):
        queryset = super().get_queryset()
        return queryset.filter(challenge=self.request.challenge)


class MethodDetail(UserIsChallengeAdminMixin, DetailView):
    model = Method


class SubmissionCreateBase(SuccessMessageMixin, CreateView):
    """
    This class has no permissions, do not use it directly! See the subclasses
    """

    model = Submission
    success_message = (
        "Your submission was successful. "
        "Your result will appear on the leaderboard when it is ready."
    )

    def get_form_kwargs(self):
        kwargs = super().get_form_kwargs()

        config = Config.objects.get(
            challenge=self.request.challenge
        )  # type: Config

        kwargs.update(
            {
                "display_comment_field": config.allow_submission_comments,
                "supplementary_file_choice": config.supplementary_file_choice,
                "supplementary_file_label": config.supplementary_file_label,
                "supplementary_file_help_text": config.supplementary_file_help_text,
                "publication_url_choice": config.publication_url_choice,
            }
        )

        return kwargs

    def get_context_data(self, **kwargs):
        context = super().get_context_data(**kwargs)

        config = Config.objects.get(challenge=self.request.challenge)

        context.update(
            self.get_next_submission(max_subs=config.daily_submission_limit)
        )

        pending_jobs = Job.objects.filter(
            challenge=self.request.challenge,
            submission__creator=self.request.user,
            status__in=(Job.PENDING, Job.STARTED),
        ).count()

        context.update({"pending_jobs": pending_jobs})

        return context

    def get_next_submission(
        self,
        *,
        max_subs: int,
        period: timedelta = timedelta(days=1),
        now: datetime = None,
    ) -> Dict:
        """
        Determines the number of submissions left for the user in a given time
        period, and when they can next submit.

        :return: A dictionary containing remaining_submissions (int) and
        next_submission_at (datetime)
        """
        if now is None:
            now = timezone.now()

        subs = (
            Submission.objects.filter(
                challenge=self.request.challenge,
                creator=self.request.user,
                created__gte=now - period,
            )
            .exclude(job__status=Job.FAILURE)
            .order_by("-created")
            .distinct()
        )

        try:
            next_sub_at = subs[max_subs - 1].created + period
        except (IndexError, AssertionError):
            next_sub_at = now

        return {
            "remaining_submissions": max_subs - len(subs),
            "next_submission_at": next_sub_at,
        }

    def form_valid(self, form):

        if form.instance.creator is None:
            form.instance.creator = self.request.user

        form.instance.challenge = self.request.challenge

        uploaded_file = form.cleaned_data["chunked_upload"][0]

        with uploaded_file.open() as f:
            form.instance.file.save(uploaded_file.name, File(f))

        return super().form_valid(form)

    def get_success_url(self):
        return reverse(
            "evaluation:job-list",
            kwargs={"challenge_short_name": self.object.challenge.short_name},
        )


class SubmissionCreate(
    UserIsChallengeParticipantOrAdminMixin, SubmissionCreateBase
):
    form_class = SubmissionForm


class LegacySubmissionCreate(UserIsChallengeAdminMixin, SubmissionCreateBase):
    form_class = LegacySubmissionForm

    def get_next_submission(
        self,
        *,
        max_subs: int,
        period: timedelta = timedelta(days=1),
        now: datetime = None,
    ):
        """
        Admins should always be able to upload legacy results, so set the
        remaining submissions to infinite.
        """
        if now is None:
            now = timezone.now()

        return {
            "remaining_submissions": float("Inf"),
            "next_submission_at": now,
        }


class SubmissionList(UserIsChallengeParticipantOrAdminMixin, ListView):
    model = Submission

    def get_queryset(self):
        """ Admins see everything, participants just their submissions """
        queryset = super().get_queryset()
        challenge = self.request.challenge
        if challenge.is_admin(self.request.user):
            return queryset.filter(challenge=self.request.challenge)

        else:
            return queryset.filter(
                Q(challenge=self.request.challenge),
                Q(creator__pk=self.request.user.pk),
            )


class SubmissionDetail(UserIsChallengeAdminMixin, DetailView):
    # TODO - if participant: list only their submissions
    model = Submission


class JobCreate(UserIsChallengeAdminMixin, CreateView):
    model = Job
    fields = "__all__"


class JobList(UserIsChallengeParticipantOrAdminMixin, ListView):
    model = Job

    def get_queryset(self):
        """ Admins see everything, participants just their jobs """
        queryset = super().get_queryset()
        queryset = queryset.select_related("result")
        challenge = self.request.challenge
        if challenge.is_admin(self.request.user):
            return queryset.filter(challenge=self.request.challenge)

        else:
            return queryset.filter(
                Q(challenge=self.request.challenge),
                Q(submission__creator__pk=self.request.user.pk),
            )


class JobDetail(UserIsChallengeAdminMixin, DetailView):
    # TODO - if participant: list only their jobs
    model = Job


class ResultList(ListView):
    model = Result

    def get_queryset(self):
        queryset = super().get_queryset()
        queryset = queryset.select_related(
            "job__submission__creator__user_profile"
        )
        return queryset.filter(
            Q(challenge=self.request.challenge),
            Q(published=True),
            ~Q(rank=0),  # Exclude results without a rank
        )


class ResultDetail(DetailView):

    model = Result

    def get_queryset(self):
        queryset = super().get_queryset()
        queryset = queryset.select_related(
            "job__submission__creator__user_profile"
        )
        return queryset.filter(
            Q(challenge=self.request.challenge), Q(public=True)
        )

    def get_context_data(self, **kwargs):
        context = super().get_context_data(**kwargs)

        # Change the orientation of the case results to records
        # Hacky, but works for now
        display = {
            k: get_jsonpath(self.object.metrics, v).values()
            for k, v in self.object.challenge.evaluation_config.details_results_columns.items()
        }
        display = [dict(zip(display, col)) for col in zip(*display.values())]

        context.update({"display": display})

        return context


class ResultUpdate(UserIsChallengeAdminMixin, SuccessMessageMixin, UpdateView):
    model = Result
    fields = ("published",)
    success_message = "Result successfully updated."<|MERGE_RESOLUTION|>--- conflicted
+++ resolved
@@ -25,13 +25,10 @@
     Method,
     Config,
 )
-<<<<<<< HEAD
-from grandchallenge.evaluation.templatetags.evaluation_extras import (
-    get_jsonpath
-)
-=======
+
+
 from grandchallenge.jqfileupload.widgets.uploader import StagedAjaxFile
->>>>>>> b842c949
+
 
 
 class ConfigUpdate(UserIsChallengeAdminMixin, SuccessMessageMixin, UpdateView):
