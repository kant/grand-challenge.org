{% extends 'nobanner.html' %}
{% load static %}
{% load url from grandchallenge_tags %}

{% block pageName %}All Challenges{% endblock %}

{% block pagecontent %}

    <h1>All Challenges</h1>

    <p>Here is an overview of all challenges that have been organized within
        the area of medical image analysis that we are aware of. If you know
        any study that would fit in this overview, or want to advertise your
        challenge, please send an email to support@grand-challenge.org and we
        will add the challenge to the list on this page.</p>

    {% if request.user.is_staff %}
        <p>
            <a class="btn btn-primary"
               href="{% url 'challenges:external-create' %}">
                <i class="fas fa-plus"></i> Add an external challenge
            </a>
            <a class="btn btn-primary"
               href="{% url 'challenges:external-list' %}">
                <i class="fas fa-edit"></i> Edit external challenges
            </a>
        </p>
    {% endif %}

    <div id="projectfilterbuttons" class="mt-4">

        <div id="buttonbar" class="alert alert-secondary bg-light">

            <div id="filterby"><h4 class="mt-0 mb-1">Filter by:</h4></div>

            <div id="projectLinksFilters">
                <form class="form-inline">
                    <!--Hidden checkbox to display all projectlinks by default -->
                    <label class="checkbox-inline no_indent projectLinkFilter">
                        <input type="checkbox" class="include" checked disabled
                               id="projectlink"
                               style="display:none;">
                    </label>

                    <label id="open"
                           class="mr-3 checkbox-inline no_indent projectLinkFilter"
                           title="Show projects that accept new submissions">
                        <input type="checkbox" class="filter" id="open">
                        Open for submissions <span
                            class="counter ml-1 badge badge-pill badge-info"
                            id="open"></span>
                    </label>

                    <label id="datadownload"
                           class="mr-3 checkbox-inline no_indent projectLinkFilter"
                           title="Show projects that offer data download">
                        <input type="checkbox" class="filter"
                               id="datadownload">
                        Data download <span
                            class="counter ml-1 badge badge-pill badge-info"
                            id="datadownload"></span>
                    </label>

                    <label id="grand-challenge"
                           class="checkbox-inline no_indent projectLinkFilter">
                        <input type="checkbox" class="filter"
                               id="grand-challenge">
                        Hosted on Grand-challenge <span
                            class="counter ml-1 badge badge-pill badge-info"
                            id="grand-challenge"></span>
                    </label>
                </form>
<<<<<<< HEAD
                <div id="filterbymodality">Modality:
                    <form class="form-inline-modality">
                        {% for modality in modalities %}
                            <label id="modality-{{modality.modality}}"
                                   class="checkbox-inline no_indent projectLinkFilter">
                                <input type="checkbox" class="filter"
                                       id="modality-{{modality.modality}}">
                                {{modality.modality}} (<span
                                    class="counter"
                                    id="modality-{{modality.modality}}"></span>)
                            </label>
                         {% endfor %}
                    </form>
                </div>
                <div id="filterbytask">Task type:
                    <form class="form-inline-task">
                        {% for task in task_types %}
                            <label id="task-{{task.type|cut:" " }}"
                                   class="checkbox-inline no_indent projectLinkFilter">
                                <input type="checkbox" class="filter"
                                       id="task-{{task.type|cut:" " }}">
                                {{task.type}} (<span
                                    class="counter"
                                    id="task-{{task.type|cut:" " }}"></span>)
                            </label>
                        {% endfor %}
                    </form>
                </div>
                <div id="filterbyregionstructure">Body region and structure:
                    {% for reg in body_regions %}
                        <div id="filterbyregion-{{ reg }}">
                            <label id="region-{{reg|cut:" " }}"
                                   class="checkbox-inline no_indent projectLinkFilter">
                                <input type="checkbox" class="filter"
                                       id="region-{{reg|cut:" " }}">
                                {{reg}} (<span
                                    class="counter"
                                    id="region-{{reg|cut:" " }}"></span>)
                            </label>
                            <form class="form-inline-region-{{ reg }}">
                                {% for s in body_structures %}

                                    {% ifequal s.region.region reg %}
                                        <label id="structure-{{s.structure|cut:" " }}"
                                               class="checkbox-inline no_indent projectLinkFilter">
                                            <input type="checkbox" class="filter"
                                                   id="structure-{{s.structure|cut:" " }}">
                                            {{s.structure}} (<span
                                                class="counter"
                                                id="structure-{{s.structure|cut:" " }}"></span>)
                                        </label>
                                    {% endifequal %}
                                {% endfor %}
                            </form>
                        </div>
                    {% endfor %}

                </div>
=======
                <span id="info" class="badge badge-info">Showing <span
                        class="counter" id="projectlink"></span>
                    projects of <span class="counter" id="total"></span></span>
>>>>>>> 7d14b855

            </div>
        </div>
    </div>

    <div id='projectlinks'>

        {% for year, challenges in challenges_by_year.items %}

            <div class='projectlinksyearcontainer'>

                <div class='yearHeader' id='{{ year }}'>
                    <h2>{{ year }}</h2>
                </div>

                <div class='row'>
                    {% for challenge in challenges %}
                        <div class="col-12 col-md-6 col-lg-4 mb-3 projectlink {{ challenge.get_link_classes }} {{ challenge.year }}">
                            <div class="card" style="height:400px">
                                <a id="{{ challenge.short_name }}"
                                   href="{{ challenge.get_absolute_url }}"
                                   style="display:block">
                                    <div class="card-header projectLinkHeading"
                                         style="min-height:110px;">
                                        <div class="projectLinkImage">
                                            <img alt=""
                                                 src="{{ challenge.thumb_image_url }}">
                                        </div>
                                        <div class="projectLinkName">
                                            <h3>
                                                {% firstof challenge.title challenge.short_name %}
                                            </h3>
                                        </div>
                                    </div>
                                </a>

                                <div class="card-body projectLinkBody small"
                                     style="overflow: hidden; height:250px; line-height:1.5em">
                                    {{ challenge.description }}
                                </div>

                                <div class="card-footer small projectLinkFooter"
                                     style="line-height:1.5em">

                                    {% if challenge.is_open_for_submissions %}
                                        <div>
                                            <a href="{{ challenge.get_submission_link }}">Open
                                                for submissions</a>
                                        </div>
                                    {% endif %}

                                    {% if challenge.offers_data_download %}
                                        <div>
                                            <a href="{% firstof challenge.download_page challenge.get_absolute_url %}">Data
                                                download</a>
                                        </div>
                                    {% endif %}

                                    {% if challenge.number_of_submissions %}
                                        <div>
                                            Results: {{ challenge.number_of_submissions }}
                                        </div>
                                    {% endif %}

                                    {% if challenge.last_submission_date %}
                                        <div>
                                            Latest
                                            result: {{ challenge.last_submission_date }}
                                        </div>
                                    {% endif %}

                                    {% if challenge.upcoming_workshop_date %}
                                        <div>
                                            Workshop: {{ challenge.upcoming_workshop_date }}
                                        </div>
                                    {% endif %}

                                    {% if challenge.event_name %}
                                        <div>
                                            Associated with: <a
                                                href="{{ challenge.event_url }}">{{ challenge.event_name }}</a>
                                        </div>
                                    {% endif %}

                                    {% if challenge.publication_journal_name or challenge.publication_url %}
                                        <div>
                                            Article: <a
                                                href="{{ challenge.publication_url }}">{% firstof challenge.publication_journal_name challenge.publication_url %}</a>
                                        </div>
                                    {% endif %}

                                    {% if challenge.get_host_link %}
                                        <div>
                                            Hosted
                                            on: {{ challenge.get_host_link|safe }}
                                        </div>
                                    {% endif %}

                                    {% if not challenge.hosted_on_comic %}
                                        {% if request.user.is_staff %}
                                            <div class="projectLinkEdit">
                                                <a class="btn btn-primary btn-sm"
                                                   href="{% url 'challenges:external-update' challenge.short_name %}">
                                                    <i class="fas fa-edit"></i>
                                                    Edit
                                                </a>
                                                <a class="btn btn-danger btn-sm"
                                                   href="{% url 'challenges:external-delete' challenge.short_name %}">
                                                    <i class="fas fa-trash"></i>
                                                    Delete
                                                </a>
                                            </div>
                                        {% endif %}
                                    {% endif %}
                                </div>
                            </div>
                        </div>
                    {% endfor %}
                </div>
            </div>
        {% endfor %}
    </div>

    <script type="text/javascript"
            src="{% static "js/challenges/challenge_list_filters.js" %}"></script>

{% endblock %}<|MERGE_RESOLUTION|>--- conflicted
+++ resolved
@@ -70,7 +70,7 @@
                             id="grand-challenge"></span>
                     </label>
                 </form>
-<<<<<<< HEAD
+
                 <div id="filterbymodality">Modality:
                     <form class="form-inline-modality">
                         {% for modality in modalities %}
@@ -129,11 +129,11 @@
                     {% endfor %}
 
                 </div>
-=======
+
                 <span id="info" class="badge badge-info">Showing <span
                         class="counter" id="projectlink"></span>
                     projects of <span class="counter" id="total"></span></span>
->>>>>>> 7d14b855
+
 
             </div>
         </div>
