--- conflicted
+++ resolved
@@ -133,13 +133,9 @@
     image: grandchallenge/web-test:latest
     environment:
       <<: *postgresenv
-<<<<<<< HEAD
-      <<: *minioenv
-=======
       <<: *private_storage_credentials
       <<: *protected_storage_credentials
       <<: *protected_storage_connections
->>>>>>> 8a2d6819
     restart: always
     command: "celery -A config worker -l info -c 1"
     scale: 1
@@ -189,13 +185,9 @@
     image: grandchallenge/web-test:latest
     environment:
       <<: *postgresenv
-<<<<<<< HEAD
-      <<: *minioenv
-=======
       <<: *private_storage_credentials
       <<: *protected_storage_credentials
       <<: *protected_storage_connections
->>>>>>> 8a2d6819
     restart: always
     command: "celery -A config worker -l info -Q gpu -c 1"
     scale: 1
