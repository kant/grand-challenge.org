--- conflicted
+++ resolved
@@ -33,11 +33,8 @@
 django-ckeditor = "==5.4.0"
 raven = "*"
 django-celery-email = "*"
-<<<<<<< HEAD
 nbconvert = "*"
 simpleitk = "*"
-=======
 django-celery-beat = "*"
 django-favicon-plus = "*"
-"psycopg2" = "*"
->>>>>>> fea1417f
+"psycopg2" = "*"